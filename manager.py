import os
import sys

sys.path.append(os.getcwd())

import asyncio
import itertools
from rich.progress import Progress
from typing import Union, List
import os
from revChatGPT.V1 import Chatbot as V1Chatbot
from revChatGPT.Unofficial import Chatbot as BrowserChatbot
from loguru import logger
from config import Config
from config import OpenAIAuthBase, OpenAIEmailAuth, OpenAISessionTokenAuth

logger.remove()

config = Config.load_config()


class BotInfo(asyncio.Lock):
    id = 0

<<<<<<< HEAD
    account: OpenAIAuthBase
    
=======
>>>>>>> 520eae3e
    bot: Union[V1Chatbot, BrowserChatbot]

    mode: str

    queue_size: int = 0

    unused_conversations_pools = {}

    lastAccessed = None
    """Date when bot is accessed last time"""

    lastFailure = None
    """Date when bot encounter an error last time"""

    def __init__(self, bot, mode):
        self.bot = bot
        self.mode = mode
        super().__init__()

    """更新预设对话池"""

    def update_conversation_pools(self):
        for key in config.presets.keywords.keys():
            if key not in self.unused_conversations_pools:
                self.unused_conversations_pools = []
            preset = config.load_preset(preset)
            self.bot.parent_id = None
            self.bot.conversation_id = None
            for text in preset:
                if text.startswith('ChatGPT:'):
                    pass
                if text.startswith('User:'):
                    text = text.replace('User:', '')
                self.ask(text)

    """向 ChatGPT 发送提问"""

    def ask(self, prompt, conversation_id=None, parent_id=None):
        resp = self.bot.ask(prompt=prompt, conversation_id=conversation_id, parent_id=parent_id)
        if self.mode == 'proxy' or self.mode == 'browserless':
            final_resp = None
            for final_resp in resp:
                pass
            if final_resp is None:
                raise Exception("OpenAI 在返回结果时出现了错误")
            return final_resp
        else:
            return resp

    def __str__(self) -> str:
        return self.bot.__str__()

    async def __aenter__(self) -> None:
        self.queue_size = self.queue_size + 1
        return await super().__aenter__()

    async def __aexit__(self, exc_type: type[BaseException], exc: BaseException, tb) -> None:
        self.queue_size = self.queue_size - 1
        return await super().__aexit__(exc_type, exc, tb)


class BotManager():
    """Bot lifecycle manager."""

    bots: List[BotInfo] = []
    """Bot list"""

    accounts: List[Union[OpenAIEmailAuth, OpenAISessionTokenAuth]]
    """Account infos"""

    roundrobin: itertools.cycle = None

    def __init__(self, accounts: List[Union[OpenAIEmailAuth, OpenAISessionTokenAuth]]) -> None:
        self.accounts = accounts

    def login(self):
        with Progress() as progress:
            logger.add(sink=progress.console.out, level='TRACE')
            task = progress.add_task("[red]登录 OpenAI", total=len(self.accounts))
            for i, account in enumerate(self.accounts):
                logger.info("正在登录第 {i} 个 OpenAI 账号", i=i + 1)
                try:
                    if account.mode == "proxy" or account.mode == "browserless":
                        bot = self.__login_V1(account)
                    elif account.mode == "browser":
                        bot = self.__login_browser(account)
                    else:
                        raise Exception("未定义的登录类型：" + account.mode)
                    bot.id = i
                    bot.account = account
                    self.bots.append(bot)
                except Exception as e:
                    logger.exception(e)
                    logger.error("第 {i} 个 OpenAI 账号登录失败！", i=i + 1)
                finally:
                    progress.update(task, advance=1)
        if len(self.bots) < 1:
            logger.error("所有账号均登录失败，无法继续启动！")
            exit(-2)
        logger.success(f"成功登录 {len(self.bots)}/{len(self.accounts)} 个账号！")

    def __login_browser(self, account) -> BotInfo:
        logger.info("模式：浏览器登录")
        logger.info("这需要你拥有最新版的 Chrome 浏览器。")
        logger.info("即将打开浏览器窗口……")
        logger.info("提示：如果你看见了 Cloudflare 验证码，请手动完成验证。")
        logger.info("如果你持续停留在 Found session token 环节，请使用无浏览器登录模式。")
        if 'XPRA_PASSWORD' in os.environ:
            logger.info(
                "检测到您正在使用 xpra 虚拟显示环境，请使用你自己的浏览器访问 http://你的IP:14500，密码：{XPRA_PASSWORD}以看见浏览器。",
                XPRA_PASSWORD=os.environ.get('XPRA_PASSWORD'))
        bot = BrowserChatbot(config=account.dict(exclude_none=True, by_alias=False), conversation_id=None)
        return BotInfo(bot, account.mode)

    def __login_V1(self, account: OpenAIAuthBase) -> BotInfo:
        logger.info("模式：无浏览器登录")
        bot = V1Chatbot(config=account.dict(exclude_none=True, by_alias=False), conversation_id=None)
        return BotInfo(bot, account.mode)

    def pick(self) -> BotInfo:
        if self.roundrobin is None:
            self.roundrobin = itertools.cycle(self.bots)
        return next(self.roundrobin)<|MERGE_RESOLUTION|>--- conflicted
+++ resolved
@@ -22,11 +22,8 @@
 class BotInfo(asyncio.Lock):
     id = 0
 
-<<<<<<< HEAD
     account: OpenAIAuthBase
     
-=======
->>>>>>> 520eae3e
     bot: Union[V1Chatbot, BrowserChatbot]
 
     mode: str
