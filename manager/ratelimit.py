import time
from tinydb import TinyDB, Query
from tinydb.operations import increment
from tinydb.table import Document


class RateLimitManager:
    """额度管理器"""

    def __init__(self):
        self.limit_db = TinyDB("data/rate_limit.json")
        self.usage_db = TinyDB("data/rate_usage.json")
        self.draw_limit_db = TinyDB("data/draw_rate_limit.json")
        self.draw_usage_db = TinyDB("data/draw_rate_usage.json")

    def update(self, _type: str, _id: str, rate: int):
        """更新额度限制"""

        q = Query()
        self.limit_db.upsert({"type": _type, "id": _id, "rate": rate}, q.fragment({"type": _type, "id": _id}))

    def update_draw(self, _type: str, _id: str, rate: int):
        """更新画图额度限制"""

        q = Query()
        self.draw_limit_db.upsert({"type": _type, "id": _id, "rate": rate}, q.fragment({"type": _type, "id": _id}))

    def list(self):
        """列出所有的额度限制"""

        return self.limit_db.all()

    def get_limit(self, _type: str, _id: str) -> Document:
        """获取限制"""

        q = Query()
        entity = self.limit_db.get(q.fragment({"type": _type, "id": _id}))
        if entity is None and _id != '默认':
            return self.limit_db.get(q.fragment({"type": _type, "id": '默认'}))
        return entity

    def get_draw_limit(self, _type: str, _id: str) -> Document:
        """获取画图限制"""

        q = Query()
        entity = self.draw_limit_db.get(q.fragment({"type": _type, "id": _id}))
        if entity is None and _id != '默认':
            return self.draw_limit_db.get(q.fragment({"type": _type, "id": '默认'}))
        return entity

    def get_draw_usage(self, _type: str, _id: str) -> Document:
        """获取画图使用量"""

        q = Query()
        usage = self.draw_usage_db.get(q.fragment({"type": _type, "id": _id}))
        current_time = time.localtime(time.time()).tm_hour

        # 删除过期的记录
        if usage is not None and usage['time'] != current_time:
            self.draw_usage_db.remove(doc_ids=[usage.doc_id])
            usage = None

        # 初始化
        if usage is None:
            usage = {'type': _type, 'id': _id, 'count': 0, 'time': current_time}
            self.draw_usage_db.insert(usage)

        return usage

    def get_usage(self, _type: str, _id: str) -> Document:
        """获取使用量"""

        q = Query()
        usage = self.usage_db.get(q.fragment({"type": _type, "id": _id}))
        current_time = time.localtime(time.time()).tm_hour

        # 删除过期的记录
        if usage is not None and usage['time'] != current_time:
            self.usage_db.remove(doc_ids=[usage.doc_id])
            usage = None

        # 初始化
        if usage is None:
            usage = {'type': _type, 'id': _id, 'count': 0, 'time': current_time}
            self.usage_db.insert(usage)

        return usage

    def increment_usage(self, _type, _id):
        """更新使用量"""

        self.get_usage(_type, _id)

        q = Query()
        self.usage_db.update(increment('count'), q.fragment({"type": _type, "id": _id}))

    def increment_draw_usage(self, _type, _id):
        """更新画图使用量"""

        self.get_usage(_type, _id)

        q = Query()
        self.draw_usage_db.update(increment('count'), q.fragment({"type": _type, "id": _id}))

    def check_exceed(self, _type: str, _id: str) -> float:
        """检查是否超额，返回 使用量/额度"""

        limit = self.get_limit(_type, _id)
        usage = self.get_usage(_type, _id)

        # 此类型下无限制
        if limit is None:
            return 0

        # 此类型下为禁止
<<<<<<< HEAD
=======
        return 1 if limit['rate'] == 0 else usage['count'] / limit['rate']

    def check_draw_exceed(self, _type: str, _id: str) -> float:
        """检查画图是否超额，返回 使用量/额度"""

        limit = self.get_draw_limit(_type, _id)
        usage = self.get_draw_usage(_type, _id)

        # 此类型下无限制
        if limit is None:
            return 0

        # 此类型下为禁止
>>>>>>> 5c9357e0
        return 1 if limit['rate'] == 0 else usage['count'] / limit['rate']<|MERGE_RESOLUTION|>--- conflicted
+++ resolved
@@ -113,8 +113,6 @@
             return 0
 
         # 此类型下为禁止
-<<<<<<< HEAD
-=======
         return 1 if limit['rate'] == 0 else usage['count'] / limit['rate']
 
     def check_draw_exceed(self, _type: str, _id: str) -> float:
@@ -128,5 +126,4 @@
             return 0
 
         # 此类型下为禁止
->>>>>>> 5c9357e0
         return 1 if limit['rate'] == 0 else usage['count'] / limit['rate']