--- conflicted
+++ resolved
@@ -335,11 +335,7 @@
         if system_proxy is not None:
             openai.proxy = system_proxy
 
-<<<<<<< HEAD
-    def __check_proxy(self, proxy):
-=======
     def __check_proxy(self, proxy):  # sourcery skip: raise-specific-error
->>>>>>> 5c9357e0
         if proxy is None:
             return openai.proxy
         logger.info(f"[代理测试] 正在检查代理配置：{proxy}")
