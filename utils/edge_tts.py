--- conflicted
+++ resolved
@@ -1,9 +1,6 @@
-<<<<<<< HEAD
 from edge_tts.exceptions import NoAudioReceived
-=======
 from enum import Enum
 
->>>>>>> 0faf8e38
 from loguru import logger
 import edge_tts
 
