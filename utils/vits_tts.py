import regex as re
from loguru import logger
from constants import config
from aiohttp import ClientSession, ClientTimeout

__all__ = ['VitsAPI']


class VitsAPI:
    def __init__(self):
        self.lang = config.vits.lang
        self.id = None
        self.initialized = False

    async def initialize(self, new_id=None):
        if new_id is not None:
            await self.set_id(new_id)
        elif self.id is None:
            self.id = await self.voice_speakers_check()

        self.initialized = True

    def check_id_exists(self, json_list, given_id):
        for item in json_list:
            for key, value in item.items():
                if str(given_id) in [key, value]:
                    return key, value
        return None, None

    async def set_id(self, new_id):
        json_array = await self.get_json_array()
        id_found, voice_name = self.check_id_exists(json_array, new_id)

        if not voice_name:
            raise Exception("不存在该语音音色，请检查配置文件")

        self.id = id_found
        return voice_name

    async def get_json_array(self):
        url = f"{config.vits.api_url}/speakers"

        try:
            async with ClientSession(timeout=ClientTimeout(total=config.vits.timeout)) as session:
                async with session.post(url=url) as res:
                    json_array = await res.json()
                    return json_array["VITS"]

        except Exception as e:
            logger.error(f"获取语音音色列表失败: {str(e)}")
            raise Exception("获取语音音色列表失败，请检查网络连接和API设置")

    async def voice_speakers_check(self, new_id=None):
        json_array = await self.get_json_array()

        try:
            if new_id is not None:
                integer_number = int(new_id)
            elif config.text_to_speech.default is not None:
                integer_number = int(config.text_to_speech.default)
            else:
                raise ValueError("默认语音音色未设置，请检查配置文件")
            voice_name = self.check_id_exists(json_array, integer_number)
        except ValueError:
            logger.error("vits引擎中音色只能为纯数字")
            return None

        if not voice_name:
            raise Exception("不存在该语音音色，请检查配置文件")

        return integer_number

    async def get_voice_data(self, text, lang, format):
        url = f"{config.vits.api_url}?text={text}&lang={lang}&id={self.id}&format={format}&length={config.vits.speed}"

        async with ClientSession(timeout=ClientTimeout(total=config.vits.timeout)) as session:
            try:
                async with session.get(url) as response:
                    if response.status != 200:
                        logger.error(f"请求失败：{response.status}")
                        return None
                    return await response.read()
            except TimeoutError as e:
                logger.error(f"请求语音超时：{text}")
                return None
            except Exception as e:
                logger.error(f"请求失败：{str(e)}")
                return None

    def save_voice_file(self, content, save_path):

        try:
            with open(save_path, 'wb') as f:
                f.write(content)
            logger.success(f"[VITS TTS] 文件已保存到：{save_path}")
        except IOError as e:
            logger.error(f"[VITS TTS] 文件写入失败：{str(e)}")
            return None

        return save_path

    def linguistic_process(self, text):
        lang = self.lang

<<<<<<< HEAD
        if lang == "auto":return text
=======
        if lang == "auto": return text
>>>>>>> 5c9357e0

        patterns = {
            "mix": r'[\!\"\#\$\%\&\'\(\)\*\+\,\-\.\/\:\;\<\>\=\?\@\[\]\{\}\\\\\^\_\`\~\u3002\uff1b\uff0c\uff1a\u201c\u201d\uff08\uff09\u3001\uff1f\u300a\u300b\u4e00-\u9fff]+|[\u3040-\u309f\u30a0-\u30ff]+|\w+|[^\u4e00-\u9fff\u3040-\u309f\u30a0-\u30ff\w]+',
            "zh": r'[\!\"\#\$\%\&\'\(\)\*\+\,\-\.\/\:\;\<\>\=\?\@\[\]\{\}\\\\\^\_\`\~\u3002\uff1b\uff0c\uff1a\u201c\u201d\uff08\uff09\u3001\uff1f\u300a\u300b\u4e00-\u9fff\p{P}]+',
            "ja": r'[\!\"\#\$\%\&\'\(\)\*\+\,\-\.\/\:\;\<\>\=\?\@\[\]\{\}\\\\\^\_\`\~\u3002\uff1b\uff0c\uff1a\u201c\u201d\uff08\uff09\u3001\uff1f\u300a\u300b\u3040-\u309f\u30a0-\u30ff\p{P}]+',
        }

        regex = patterns.get(lang, '')
        matches = re.findall(regex, text)
        return (
            ''.join(
                f'[ZH]{match}[ZH]'
                if re.search(patterns['zh'], match)
                else f'[JA]{match}[JA]'
                if re.search(patterns['ja'], match)
                else match
                if re.search(
                    '[^\u4e00-\u9fff\u3040-\u309f\u30a0-\u30ff\w]+', match
                )
                else "[ZH]还有一些我不会说，抱歉[ZH]"
                for match in matches
            )
            if lang == "mix"
            else ''.join(matches)
        )

    async def response(self, text, format, path):
        text = self.linguistic_process(text)
        content = await self.get_voice_data(text, self.lang, format)
        if content is not None:
            return self.save_voice_file(content, path)

    async def process_message(self, message, path):
        if not self.initialized:
            await self.initialize()

        return (
            await self.response(message, "silk", path)
            if config.mirai or config.onebot
            else await self.response(message, "wav", path)
        )


vits_api_instance = VitsAPI()
async def vits_api(message: str, path: str):
    await vits_api_instance.initialize()
    return await vits_api_instance.process_message(message, path)
<|MERGE_RESOLUTION|>--- conflicted
+++ resolved
@@ -102,11 +102,7 @@
     def linguistic_process(self, text):
         lang = self.lang
 
-<<<<<<< HEAD
-        if lang == "auto":return text
-=======
         if lang == "auto": return text
->>>>>>> 5c9357e0
 
         patterns = {
             "mix": r'[\!\"\#\$\%\&\'\(\)\*\+\,\-\.\/\:\;\<\>\=\?\@\[\]\{\}\\\\\^\_\`\~\u3002\uff1b\uff0c\uff1a\u201c\u201d\uff08\uff09\u3001\uff1f\u300a\u300b\u4e00-\u9fff]+|[\u3040-\u309f\u30a0-\u30ff]+|\w+|[^\u4e00-\u9fff\u3040-\u309f\u30a0-\u30ff\w]+',
@@ -151,6 +147,8 @@
 
 
 vits_api_instance = VitsAPI()
+
+
 async def vits_api(message: str, path: str):
     await vits_api_instance.initialize()
-    return await vits_api_instance.process_message(message, path)
+    return await vits_api_instance.process_message(message, path)