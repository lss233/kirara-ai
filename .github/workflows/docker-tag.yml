--- conflicted
+++ resolved
@@ -1,50 +1,46 @@
-name: Docker build with tags
-
-on:
-  workflow_dispatch:
-  push:
-    tags:
-      - '**'
-
-jobs:
-  docker:
-    runs-on: ubuntu-latest
-    steps:
-      - name: Set output
-        id: vars
-        run: echo "tag=${GITHUB_REF#refs/*/}" >> $GITHUB_OUTPUT
-      - name: Check output
-        env:
-          RELEASE_VERSION: ${{ steps.vars.outputs.tag }}
-        run: |
-          echo $RELEASE_VERSION
-          echo ${{ steps.vars.outputs.tag }}
-      -
-        name: Checkout
-        uses: actions/checkout@v3
-      -
-        name: Set up QEMU
-        uses: docker/setup-qemu-action@v2
-      -
-        name: Set up Docker Buildx
-        uses: docker/setup-buildx-action@v2
-      -
-        name: Login to Docker Hub
-        uses: docker/login-action@v2
-        with:
-          username: ${{ secrets.DOCKERHUB_USERNAME }}
-          password: ${{ secrets.DOCKERHUB_TOKEN }}
-      -
-        name: Build and push
-        uses: docker/build-push-action@v4
-        with:
-          context: .
-          push: true
-<<<<<<< HEAD
-          platforms: 'linux/amd64,linux/arm64'
-          tags: lss233/chatgpt-mirai-qq-bot:${{ steps.vars.outputs.tag }}
-=======
-          tags: lss233/chatgpt-mirai-qq-bot:${{ steps.vars.outputs.tag }}
-          cache-from: type=gha
-          cache-to: type=gha,mode=max
->>>>>>> b275914f
+name: Docker build with tags
+
+on:
+  workflow_dispatch:
+  push:
+    tags:
+      - '**'
+
+jobs:
+  docker:
+    runs-on: ubuntu-latest
+    steps:
+      - name: Set output
+        id: vars
+        run: echo "tag=${GITHUB_REF#refs/*/}" >> $GITHUB_OUTPUT
+      - name: Check output
+        env:
+          RELEASE_VERSION: ${{ steps.vars.outputs.tag }}
+        run: |
+          echo $RELEASE_VERSION
+          echo ${{ steps.vars.outputs.tag }}
+      -
+        name: Checkout
+        uses: actions/checkout@v3
+      -
+        name: Set up QEMU
+        uses: docker/setup-qemu-action@v2
+      -
+        name: Set up Docker Buildx
+        uses: docker/setup-buildx-action@v2
+      -
+        name: Login to Docker Hub
+        uses: docker/login-action@v2
+        with:
+          username: ${{ secrets.DOCKERHUB_USERNAME }}
+          password: ${{ secrets.DOCKERHUB_TOKEN }}
+      -
+        name: Build and push
+        uses: docker/build-push-action@v4
+        with:
+          context: .
+          push: true
+          platforms: 'linux/amd64,linux/arm64'
+          tags: lss233/chatgpt-mirai-qq-bot:${{ steps.vars.outputs.tag }}
+          cache-from: type=gha
+          cache-to: type=gha,mode=max