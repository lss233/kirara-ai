from revChatGPT.V2 import Chatbot, Message, Conversation
from graia.ariadne.app import Ariadne
from graia.ariadne.model import Friend, Group
from graia.ariadne.message import Source
from typing import Union, Any, Dict, Tuple
from config import Config
from loguru import logger
import os
import asyncio
import uuid
from time import sleep
import json

config = Config.load_config()

os.environ.setdefault('TEMPERATURE', str(config.openai.temperature))

<<<<<<< HEAD
with open("config.json", "rb") as f:
    guessed_json = from_bytes(f.read()).best()
    if not guessed_json:
        raise ValueError("无法识别 JSON 格式!")

    config = Config.parse_obj(json.loads(str(guessed_json)))
# Refer to https://github.com/acheong08/ChatGPT
try:
    logger.info("登录 OpenAI 中……")
    logger.info("请在新打开的浏览器窗口中完成验证")
    if 'XPRA_PASSWORD' in os.environ:
        logger.info("如果您使用 xpra，请使用自己的浏览器访问 xpra 程序的端口，以访问到本程序启动的浏览器。")
    bot = Chatbot(config=config.chatgpt.dict(exclude_none=True, by_alias=False), conversation_id=None)
    logger.info("登录成功，保存登录信息中……")
=======
bot = None
>>>>>>> fac2a7f3

def setup():
    global bot
    try:
        if not (config.openai.email and config.openai.password) and not config.openai.session_token:
            logger.error("配置文件出错！请配置 OpenAI 的邮箱、密码，或者 session_token。")
            exit(-1)
        bot = Chatbot(email=config.openai.email, password=config.openai.password, proxy=config.openai.proxy, insecure=config.openai.insecure_auth, session_token=config.openai.session_token, paid=config.openai.paid)
    except KeyError as e:
        if str(e) == 'accessToken':
            logger.error("无法获取 accessToken，请检查 session_token 是否过期")
        raise e

    try:
        logger.debug("Session token: " + bot.session_token)
    except:
        pass
class ChatSession:
    chat_history: list[str]
    conversation_id: str
    preset: str
    base_prompt: str
    lock: asyncio.Lock

    def __init__(self, conversation_id):
        self.conversation_id = conversation_id
        self.load_conversation()
        self.lock = asyncio.Lock()

    def load_conversation(self, keyword='default'):
        if not keyword in config.presets.keywords:
            if not keyword == 'default':
                raise ValueError("预设不存在，请检查你的输入是否有问题！")
        self.preset = keyword
        
        self.reset_conversation()

        last_message = self.get_last_message()
        if last_message is None:
            return config.presets.loaded_successful
        else:
            return last_message
    def get_last_message(self):
        if len(bot.conversations.conversations[self.conversation_id].messages) == 0:
            return None
        return bot.conversations.conversations[self.conversation_id].messages[-1].text
    def reset_conversation(self):
        bot.conversations.conversations[self.conversation_id] = Conversation()
        if not self.preset == 'default':
            preset_conversations = config.load_preset(self.preset)
            self.base_prompt = preset_conversations[0]
            for message in preset_conversations[1:]:
                user, txt = message.split(':', maxsplit=2)
                bot.conversations.add_message(Message(txt, user), self.conversation_id)
        else:
            self.base_prompt = '你是 ChatGPT，一个大型语言模型。请以对话方式回复。\n\n\n'
    def rollback_conversation(self) -> bool:
        if not self.conversation_id in bot.conversations.conversations:
            return False
        bot.conversations.rollback(self.conversation_id, num = 2)
        
        last_message = self.get_last_message()
        if last_message is None:
            return ''
        
        return last_message

    async def get_chat_response(self, message) -> str:
        async with self.lock:
            os.environ.setdefault('BASE_PROMPT', self.base_prompt)
            result = ''
            async for data in bot.ask(prompt=message, conversation_id=self.conversation_id):
                result = result + data["choices"][0]["text"].replace("<|im_end|>", "")
            return result

__sessions = {}

def get_chat_session(id: str) -> ChatSession:
    if id not in __sessions:
        __sessions[id] = ChatSession(id)
    return __sessions[id]<|MERGE_RESOLUTION|>--- conflicted
+++ resolved
@@ -15,24 +15,7 @@
 
 os.environ.setdefault('TEMPERATURE', str(config.openai.temperature))
 
-<<<<<<< HEAD
-with open("config.json", "rb") as f:
-    guessed_json = from_bytes(f.read()).best()
-    if not guessed_json:
-        raise ValueError("无法识别 JSON 格式!")
-
-    config = Config.parse_obj(json.loads(str(guessed_json)))
-# Refer to https://github.com/acheong08/ChatGPT
-try:
-    logger.info("登录 OpenAI 中……")
-    logger.info("请在新打开的浏览器窗口中完成验证")
-    if 'XPRA_PASSWORD' in os.environ:
-        logger.info("如果您使用 xpra，请使用自己的浏览器访问 xpra 程序的端口，以访问到本程序启动的浏览器。")
-    bot = Chatbot(config=config.chatgpt.dict(exclude_none=True, by_alias=False), conversation_id=None)
-    logger.info("登录成功，保存登录信息中……")
-=======
 bot = None
->>>>>>> fac2a7f3
 
 def setup():
     global bot
