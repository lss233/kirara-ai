from revChatGPT.V2 import Chatbot, Message, Conversation
from graia.ariadne.app import Ariadne
from graia.ariadne.model import Friend, Group
from graia.ariadne.message import Source
from typing import Union, Any, Dict, Tuple
from config import Config
from loguru import logger
import os
import asyncio
import uuid
from time import sleep
from selenium.common.exceptions import TimeoutException
from manager import BotManager, BotInfo
import json

config = Config.load_config()
botManager = BotManager(config.openai.accounts)

os.environ.setdefault('TEMPERATURE', str(config.openai.temperature))

def setup():
    botManager.login()

class ChatSession:
    chatbot: BotInfo = None
    chat_history: list[str]
    conversation_id: str
    preset: str
    base_prompt: str
    lock: asyncio.Lock

    def __init__(self, conversation_id):
        self.conversation_id = conversation_id
        self.load_conversation()
        self.lock = asyncio.Lock()

    def load_conversation(self, keyword='default'):
        if not keyword in config.presets.keywords:
            if not keyword == 'default':
                raise ValueError("预设不存在，请检查你的输入是否有问题！")
        self.preset = keyword
        
        self.reset_conversation()

<<<<<<< HEAD
    async def load_conversation(self, keyword='default'):
        if not keyword in config.presets.keywords:
            if keyword == 'default':
                self.reset_conversation()
            else:
                raise ValueError("预设不存在，请检查你的输入是否有问题！")
        else:
            self.reset_conversation()
            presets = config.load_preset(keyword)
            for text in presets:
                if text.startswith('ChatGPT:'):
                    yield text.split('ChatGPT:')[-1].strip()
                elif text.startswith('User:'):
                    await self.get_chat_response(text.split('User:')[-1].strip())
                else:
                    await self.get_chat_response(text.split('User:')[-1].strip())

=======
        last_message = self.get_last_message()
        if last_message is None:
            return config.presets.loaded_successful
        else:
            return last_message
    def get_last_message(self):
        if len(self.chatbot.bot.conversations.conversations[self.conversation_id].messages) == 0:
            return None
        return self.chatbot.bot.conversations.conversations[self.conversation_id].messages[-1].text
>>>>>>> 6b2a59c6
    def reset_conversation(self):
        self.chatbot = botManager.pick()
        self.chatbot.conversations.conversations[self.conversation_id] = Conversation()
        if not self.preset == 'default':
            preset_conversations = config.load_preset(self.preset)
            self.base_prompt = preset_conversations[0]
            for message in preset_conversations[1:]:
                user, txt = message.split(':', maxsplit=2)
                self.chatbot.conversations.add_message(Message(txt, user), self.conversation_id)
        else:
            self.base_prompt = '你是 ChatGPT，一个大型语言模型。请以对话方式回复。\n\n\n'
        
    def rollback_conversation(self) -> bool:
        if not self.conversation_id in self.chatbot.conversations.conversations:
            return False
<<<<<<< HEAD
        self.conversation_id = self.prev_conversation_id.pop()
        self.parent_id = self.prev_parent_id.pop()
        return True

    async def get_chat_response(self, message) -> str:
        self.prev_conversation_id.append(self.conversation_id)
        self.prev_parent_id.append(self.parent_id)

        bot = self.chatbot.bot
        bot.conversation_id = self.conversation_id
        bot.parent_id = self.parent_id

        loop = asyncio.get_event_loop()
        resp = await loop.run_in_executor(None, self.chatbot.ask, message, self.conversation_id, self.parent_id)

        self.conversation_id = resp["conversation_id"]
        self.parent_id = resp["parent_id"]
=======
        self.chatbot.conversations.rollback(self.conversation_id, num = 2)
        
        last_message = self.get_last_message()
        if last_message is None:
            return ''
        
        return last_message

    async def get_chat_response(self, message) -> str:
        async with self.lock:
            os.environ.setdefault('BASE_PROMPT', self.base_prompt)
            result = ''
            async for data in self.chatbot.ask(prompt=message, conversation_id=self.conversation_id):
                result = result + data["choices"][0]["text"].replace("<|im_end|>", "")
            return result
>>>>>>> 6b2a59c6

        return resp["message"]

<<<<<<< HEAD
__sessions = {}

def get_chat_session(id: str) -> ChatSession:
    if id not in __sessions:
        __sessions[id] = ChatSession()
=======
def get_chat_session(id: str) -> ChatSession:
    if id not in __sessions:
        __sessions[id] = ChatSession(id)
>>>>>>> 6b2a59c6
    return __sessions[id]<|MERGE_RESOLUTION|>--- conflicted
+++ resolved
@@ -1,4 +1,3 @@
-from revChatGPT.V2 import Chatbot, Message, Conversation
 from graia.ariadne.app import Ariadne
 from graia.ariadne.model import Friend, Group
 from graia.ariadne.message import Source
@@ -11,38 +10,19 @@
 from time import sleep
 from selenium.common.exceptions import TimeoutException
 from manager import BotManager, BotInfo
-import json
 
 config = Config.load_config()
 botManager = BotManager(config.openai.accounts)
 
-os.environ.setdefault('TEMPERATURE', str(config.openai.temperature))
-
 def setup():
     botManager.login()
 
+
 class ChatSession:
     chatbot: BotInfo = None
-    chat_history: list[str]
-    conversation_id: str
-    preset: str
-    base_prompt: str
-    lock: asyncio.Lock
-
-    def __init__(self, conversation_id):
-        self.conversation_id = conversation_id
-        self.load_conversation()
-        self.lock = asyncio.Lock()
-
-    def load_conversation(self, keyword='default'):
-        if not keyword in config.presets.keywords:
-            if not keyword == 'default':
-                raise ValueError("预设不存在，请检查你的输入是否有问题！")
-        self.preset = keyword
-        
+    def __init__(self):
         self.reset_conversation()
 
-<<<<<<< HEAD
     async def load_conversation(self, keyword='default'):
         if not keyword in config.presets.keywords:
             if keyword == 'default':
@@ -60,33 +40,16 @@
                 else:
                     await self.get_chat_response(text.split('User:')[-1].strip())
 
-=======
-        last_message = self.get_last_message()
-        if last_message is None:
-            return config.presets.loaded_successful
-        else:
-            return last_message
-    def get_last_message(self):
-        if len(self.chatbot.bot.conversations.conversations[self.conversation_id].messages) == 0:
-            return None
-        return self.chatbot.bot.conversations.conversations[self.conversation_id].messages[-1].text
->>>>>>> 6b2a59c6
     def reset_conversation(self):
+        self.conversation_id = None
+        self.parent_id = str(uuid.uuid4())
+        self.prev_conversation_id = []
+        self.prev_parent_id = []
         self.chatbot = botManager.pick()
-        self.chatbot.conversations.conversations[self.conversation_id] = Conversation()
-        if not self.preset == 'default':
-            preset_conversations = config.load_preset(self.preset)
-            self.base_prompt = preset_conversations[0]
-            for message in preset_conversations[1:]:
-                user, txt = message.split(':', maxsplit=2)
-                self.chatbot.conversations.add_message(Message(txt, user), self.conversation_id)
-        else:
-            self.base_prompt = '你是 ChatGPT，一个大型语言模型。请以对话方式回复。\n\n\n'
-        
+
     def rollback_conversation(self) -> bool:
-        if not self.conversation_id in self.chatbot.conversations.conversations:
+        if len(self.prev_parent_id) <= 0:
             return False
-<<<<<<< HEAD
         self.conversation_id = self.prev_conversation_id.pop()
         self.parent_id = self.prev_parent_id.pop()
         return True
@@ -104,35 +67,12 @@
 
         self.conversation_id = resp["conversation_id"]
         self.parent_id = resp["parent_id"]
-=======
-        self.chatbot.conversations.rollback(self.conversation_id, num = 2)
-        
-        last_message = self.get_last_message()
-        if last_message is None:
-            return ''
-        
-        return last_message
-
-    async def get_chat_response(self, message) -> str:
-        async with self.lock:
-            os.environ.setdefault('BASE_PROMPT', self.base_prompt)
-            result = ''
-            async for data in self.chatbot.ask(prompt=message, conversation_id=self.conversation_id):
-                result = result + data["choices"][0]["text"].replace("<|im_end|>", "")
-            return result
->>>>>>> 6b2a59c6
 
         return resp["message"]
 
-<<<<<<< HEAD
 __sessions = {}
 
 def get_chat_session(id: str) -> ChatSession:
     if id not in __sessions:
         __sessions[id] = ChatSession()
-=======
-def get_chat_session(id: str) -> ChatSession:
-    if id not in __sessions:
-        __sessions[id] = ChatSession(id)
->>>>>>> 6b2a59c6
     return __sessions[id]