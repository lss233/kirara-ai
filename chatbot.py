from typing import Tuple
from config import Config, OpenAIAuths
import asyncio
from manager.bot import BotManager, BotInfo
import atexit
from loguru import logger
<<<<<<< HEAD
import conversation_manager
import re
from tinydb import TinyDB, Query
=======
import revChatGPT.V1 as V1
>>>>>>> 07982a5e

config = Config.load_config()
if type(config.openai) is OpenAIAuths:
    botManager = BotManager(config.openai.accounts)
else:
    # Backward-compatibility
    botManager = BotManager([config.openai])


def setup():
    if "browserless_endpoint" in config.openai.dict() and config.openai.browserless_endpoint is not None:
        V1.BASE_URL = config.openai.browserless_endpoint
    botManager.login()
    config.scan_presets()


class ChatSession:
    chatbot: BotInfo = None
    session_id: str
    number: str

    def __init__(self, session_id):
        self.session_id = session_id
        self.number = session_id.split('-')[1]
        self.prev_conversation_id = None
        self.prev_parent_id = []
        self.parent_id = None
        self.conversation_id = None
        self.chatbot = botManager.pick()

    async def load_conversation(self, keyword='default'):
        if keyword not in config.presets.keywords:
            if not keyword == 'default':
                raise ValueError("预设不存在，请检查你的输入是否有问题！")
        else:
            presets = config.load_preset(keyword)
            for text in presets:
                if text.startswith('#'):
                    continue
                elif text.startswith('ChatGPT:'):
                    yield text.split('ChatGPT:')[-1].strip()
                elif text.startswith('User:'):
                    await self.get_chat_response(text.split('User:')[-1].strip())
                else:
                    await self.get_chat_response(text.split('User:')[-1].strip())

    def reset_conversation(self):
        if self.chatbot and \
                self.chatbot.account.auto_remove_old_conversations and \
                self.conversation_id:
            self.chatbot.bot.delete_conversation(self.conversation_id)
        self.conversation_id = None
        self.parent_id = None
        self.prev_conversation_id = None
        self.prev_parent_id = []
        self.chatbot = botManager.pick()

    def rollback_conversation(self) -> bool:
        if len(self.prev_parent_id) <= 0:
            return False
        # self.conversation_id = self.prev_conversation_id.pop()
        self.parent_id = self.prev_parent_id.pop()
        # 回滚一次对话
        conversation_manager.rollback_last_parent_id(self.number,
                                                     self.conversation_id)
        return True

    # 解析读取历史会话得到的字符串
    def extract_conversations(self, result):

        output = ""
        message_mapping = result['mapping']
        current_node_id = result['current_node']
        current_node = message_mapping[current_node_id]
        conversation = []

        while current_node['parent'] is not None:
            current_message = current_node['message']
            if current_message is not None:
                author_role = current_message['author']['role']
                message_content = current_message['content']['parts'][0]
                if author_role == 'user':
                    conversation.append("you:" + message_content)
                elif author_role == 'assistant':
                    conversation.append("bot:" + message_content)

            current_node_id = current_node['parent']
            current_node = message_mapping[current_node_id]

        for line in reversed(conversation):
            output += line + "\n"

        return output

    async def get_chat_response(self, message) -> str:

        self.prev_conversation_id = self.conversation_id
        self.prev_parent_id.append(self.parent_id)
        logger.info(f"当前id:{self.conversation_id}, 父节点id:{self.parent_id}")

        # 如果消息包含进入会话x命令，则进入会话x
        into_talk_search = re.search(config.trigger.goto_talk, message)
        if into_talk_search:
            conversation_parents = conversation_manager.get_last_parent_id(self.number, int(into_talk_search.group(1)))
            if conversation_parents:
                self.conversation_id = conversation_parents[0]
                self.parent_id = conversation_parents[1][-1]
                self.prev_conversation_id = conversation_parents[0]
                self.prev_parent_id = conversation_parents[1][0:-1]
                self.chatbot = botManager.pick_id(conversation_parents[2])
                return f"进入会话{into_talk_search.group(1)}成功！"
            else:
                return f"进入会话{into_talk_search.group(1)}失败！停留在当前会话"

        # 如果消息包含删除会话x命令，则删除对应会话
        delete_talk_search = re.search(config.trigger.delete_talk, message)
        if delete_talk_search:
            result = conversation_manager.delete_session_record(self.number, int(delete_talk_search.group(1)))
            if result == 2:  # 如果删除的恰巧是最后一个，也就是当前会话
                self.reset_conversation()
            if result:
                return f"删除会话{delete_talk_search.group(1)}成功！"
            else:
                return f"删除会话{delete_talk_search.group(1)}失败！会话不存在"

        # 如果消息包含读取会话x命令，则读取对应会话
        read_talk_search = re.search(config.trigger.read_talk, message)
        if read_talk_search:
            conversation_parents = conversation_manager.get_last_parent_id(self.number, int(read_talk_search.group(1)))
            if conversation_parents:
                chatbot_save = self.chatbot
                self.chatbot = botManager.pick_id(conversation_parents[2])
                result = self.chatbot.bot.get_msg_history(conversation_parents[0], encoding='utf-8')
                result = self.extract_conversations(result)
                self.chatbot = chatbot_save
                logger.info(
                    f"会话{read_talk_search.group(1)}的聊天记录如下：\n{result}")
                return f"读取会话成功！\n会话{read_talk_search.group(1)}的聊天记录如下：\n{result}"
            else:
                return f"读取会话{read_talk_search.group(1)}失败！停留在当前会话"

        # 如果消息包含清空会话命令（config.trigger.rollback_command所定义的内容），则清空会话
        if message.strip() in config.trigger.clear_talk_command:
            self.reset_conversation()
            if conversation_manager.clear_user_sessions(self.number):
                return "清空会话成功！"
            else:
                return "清空会话失败！你是不是还没对话过。"

        # 如果消息包含 会话名：*** 命令，则删除对应会话
        rename_talk_search = re.search(config.trigger.rename_talk, message)
        if rename_talk_search:
            if self.conversation_id:
                conversation_manager.update_session(self.number, self.conversation_id, rename_talk_search.group(1))
                self.chatbot.bot.change_title(self.conversation_id, (
                            self.session_id.encode('unicode-escape') + rename_talk_search.group(1).encode(
                        'unicode-escape')).decode('utf-8'))
                return f"会话名已改为{rename_talk_search.group(1)}"
            else:
                return "会话还没开始，不能设置会话名！"

        bot = self.chatbot.bot
        botManager.update_bot_time(self.chatbot.id)
        bot.conversation_id = self.conversation_id
        bot.parent_id = self.parent_id
        logger.info(
            f"当前id:{self.conversation_id}, 父节点id:{self.parent_id}")

        loop = asyncio.get_event_loop()
        resp = await loop.run_in_executor(None, self.chatbot.ask, message, self.conversation_id, self.parent_id)

        flag = False
        if self.conversation_id is None:
            flag = True

        self.conversation_id = resp["conversation_id"]
        self.parent_id = resp["parent_id"]

        # 添加对话记录
        conversation_manager.add_session_record(self.number, self.conversation_id, message[:20],
                                                self.chatbot.account_id,
                                                self.parent_id)

        if flag:
            self.chatbot.bot.change_title(self.conversation_id, f"{self.session_id}{message[:20].encode('utf-8')}")
        # self.chatbot.bot.change_title(resp["conversation_id"],self.chatbot.account.title_pattern.format(session_id=f"{self.session_id}"+str(message[:20].encode("utf-8"))))##########################

        logger.info(
            f"当前id:{self.conversation_id}, 父节点id:{self.parent_id}")

        return resp["message"]


__sessions = {}


def get_chat_session(session_id: str) -> Tuple[ChatSession, bool]:
    number = session_id.split('-')[1]
    new_session = False

    if number not in __sessions:  #有可能是重启容器了（读取旧聊天最后一个），也有可能是新的用户（创建新聊天）

        # 创建一个新的聊天会话
        __sessions[number] = ChatSession(session_id)

        # 创建一个新的聊天会话
        __sessions[number] = ChatSession(session_id)

        # 打开数据库
        db = TinyDB('data/session_records.json')

        # 获取数据表
        table = db.table('session_records')

        # 读取数据
        session_records = table.all()
        if len(session_records) > 0:
            session_records = session_records[0]
        else:
            session_records = {}

        # 读取session_records字典
        # with open('session_records.json', 'r') as f:
        #     session_records = json.loads(f.read())
        if number in session_records:  #重启容器了
            if len(session_records[number]["sessions"]) > 0:
                __sessions[number].conversation_id = session_records[number]["sessions"][-1]["conversation_id"]
                __sessions[number].parent_id = session_records[number]["sessions"][-1]["parent_ids"][-1]
                __sessions[number].prev_conversation_id = session_records[number]["sessions"][-1]["conversation_id"]
                __sessions[number].prev_parent_id = session_records[number]["sessions"][-1]["parent_ids"][0:-1]
                __sessions[number].chatbot = botManager.pick_id(session_records[number]["sessions"][-1]["account_id"])
        else:  # 新用户开始聊天
            new_session = True

    return __sessions[number], new_session


def conversation_remover():
    logger.info("删除会话中……")
    for session in __sessions.values():
        if session.chatbot.account.auto_remove_old_conversations and session.chatbot and session.conversation_id:
            try:
                session.chatbot.bot.delete_conversation(session.conversation_id)
            except Exception as e:
                logger.error(f"删除会话 {session.conversation_id} 失败：{str(e)}")


atexit.register(conversation_remover)<|MERGE_RESOLUTION|>--- conflicted
+++ resolved
@@ -4,13 +4,10 @@
 from manager.bot import BotManager, BotInfo
 import atexit
 from loguru import logger
-<<<<<<< HEAD
 import conversation_manager
 import re
 from tinydb import TinyDB, Query
-=======
 import revChatGPT.V1 as V1
->>>>>>> 07982a5e
 
 config = Config.load_config()
 if type(config.openai) is OpenAIAuths:
