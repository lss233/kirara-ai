from revChatGPT.revChatGPT import AsyncChatbot, generate_uuid
from graia.ariadne.app import Ariadne
from graia.ariadne.model import Friend, Group
from charset_normalizer import from_bytes
<<<<<<< HEAD
from typing import Awaitable, Any, Dict, Tuple, Union
=======
from typing import Awaitable, Any, Dict, Tuple
>>>>>>> c49c7e85
from config import Config
from loguru import logger
import json
<<<<<<< HEAD
=======
import os, sys
import asyncio
>>>>>>> c49c7e85

with open("config.json", "rb") as f:
    guessed_json = from_bytes(f.read()).best()
    if not guessed_json:
        raise ValueError("无法识别 JSON 格式!")
    
    config = Config.parse_obj(json.loads(str(guessed_json)))
# Refer to https://github.com/acheong08/ChatGPT
try:
    logger.info("登录 OpenAI 中……")
    logger.info("请在新打开的浏览器窗口中完成验证")
    if 'XPRA_PASSWORD' in os.environ:
        logger.info("如果您使用 xpra，请使用自己的浏览器访问 xpra 程序的端口，以访问到本程序启动的浏览器。")
    
    bot = AsyncChatbot(config=config.openai.dict(exclude_none=True, by_alias=False), conversation_id=None, base_url=config.openai.base_url)
    if not "cf_clearance" in bot.config:
        asyncio.run(bot.refresh_session())
    logger.info("登录成功，保存登录信息中……")

    if config.system.auto_save_cf_clearance:
        config.openai.cf_clearance = bot.config["cf_clearance"]
        config.openai.user_agent = bot.config["user_agent"]

    if config.system.auto_save_session_token:
        config.openai.session_token = bot.config["session_token"]
    
    logger.debug(f"获取到 cf_clearance {bot.config['cf_clearance']}")
    logger.debug(f"获取到 session_token {bot.config['session_token']}")
except Exception as e:
    logger.exception(e)
    logger.error("OpenAI 登录失败，可能是 session_token 过期或无法通过 CloudFlare 验证，建议歇息一下再重试。")
    exit(-1)

if config.system.auto_save_cf_clearance or config.system.auto_save_session_token:
    with open("config.json", "wb") as f:
        try:
            logger.debug(f"配置文件编码 {guessed_json.encoding} {config.response.timeout_format}")
            parsed_json = json.dumps(config.dict(), ensure_ascii=False, indent=4).encode(sys.getdefaultencoding())
            f.write(parsed_json)
        except Exception as e:
            logger.exception(e)
            logger.warning("配置保存失败")

class ChatSession:
    def __init__(self):
        self.reset_conversation()

    def reset_conversation(self):
        self.conversation_id = None
        self.parent_id = generate_uuid()
<<<<<<< HEAD
        self.prev_conversation_id = None
        self.prev_parent_id = None

=======
        self.prev_conversation_id = []
        self.prev_parent_id = []
>>>>>>> c49c7e85
    def rollback_conversation(self) -> bool:
        if len(self.prev_parent_id) <= 0:
            return False
        self.conversation_id = self.prev_conversation_id.pop()
        self.parent_id = self.prev_parent_id.pop()
        return True
<<<<<<< HEAD

    def get_chat_response(self, message, output="text") -> Awaitable[Dict[str, Any]]:
        try:
            self.prev_conversation_id = self.conversation_id
            self.prev_parent_id = self.parent_id
            bot.conversation_id = self.conversation_id
            bot.parent_id = self.parent_id
            return bot.get_chat_response(message, output=output, conversation_id=self.conversation_id, parent_id=self.parent_id)
        finally:
            self.conversation_id = bot.conversation_id
            self.parent_id = bot.parent_id


=======
    async def get_chat_response(self, message) -> Tuple[Dict[str, Any], Exception]:
        self.prev_conversation_id.append(self.conversation_id)
        self.prev_parent_id.append(self.parent_id)
        bot.conversation_id = self.conversation_id
        bot.parent_id = self.parent_id
        final_resp = None
        exception = None
        try:
            async for resp in await bot.get_chat_response(message, output="stream"):
                if final_resp is None:
                    logger.debug("已收到回应，正在接收中……")
                self.conversation_id = resp["conversation_id"]
                self.parent_id = resp["parent_id"]
                final_resp = resp
        except Exception as e:
            exception = e
        return final_resp, exception
>>>>>>> c49c7e85
sessions = {}


def get_chat_session(id: str) -> Tuple[ChatSession, bool]:
    is_new_session = False
    if id not in sessions:
        sessions[id] = ChatSession()
        is_new_session = True

    return sessions[id], is_new_session

"""有些时候需要自动做出一些初始化行为，比如导入一些预设的人设，与此同时还可能要向目标用户发送类似于 '进度条' 的东西"""
async def initial_process(app: Ariadne, target: Union[Friend, Group], session: ChatSession):
    """
    例子：
    event = await app.send_message(target, '加载人设中...')
    resp = await session.get_chat_response('你是一只猫娘你是一只猫娘你是一只猫娘')
    event = await app.send_message(target, '加载人设中(1/3)')
    resp = await session.get_chat_response('你是一只猫娘你是一只猫娘你是一只猫娘')
    event = await app.send_message(target, '加载人设中(2/3)')
    resp = await session.get_chat_response('你是一只猫娘你是一只猫娘你是一只猫娘')
    event = await app.send_message(target, '加载人设完毕')
    """
    pass

"""有些时候还会希望用一些关键词来导入一些预设，与此同时还可能要向目标用户发送类似于 '进度条' 的东西"""
async def keyword_presets_process(app: Ariadne, target: Union[Friend, Group], session: ChatSession, message: str) -> Union[str, None]:
    """
    例子：
    keyword = message.strip()
    if keyword == '某个字符':
        event = await app.send_message(target, '猫娘加载中...')
        resp = await session.get_chat_response('你是一只猫娘你是一只猫娘你是一只猫娘')
        return '猫娘加载完毕'
    elif keyword == '某个字符2':
        event = await app.send_message(target, '猫娘加载中...')
        resp = await session.get_chat_response('你是一只猫娘你是一只猫娘你是一只猫娘')
        return '猫娘加载完毕'
    """
    return None<|MERGE_RESOLUTION|>--- conflicted
+++ resolved
@@ -2,19 +2,12 @@
 from graia.ariadne.app import Ariadne
 from graia.ariadne.model import Friend, Group
 from charset_normalizer import from_bytes
-<<<<<<< HEAD
-from typing import Awaitable, Any, Dict, Tuple, Union
-=======
 from typing import Awaitable, Any, Dict, Tuple
->>>>>>> c49c7e85
 from config import Config
 from loguru import logger
 import json
-<<<<<<< HEAD
-=======
 import os, sys
 import asyncio
->>>>>>> c49c7e85
 
 with open("config.json", "rb") as f:
     guessed_json = from_bytes(f.read()).best()
@@ -65,35 +58,14 @@
     def reset_conversation(self):
         self.conversation_id = None
         self.parent_id = generate_uuid()
-<<<<<<< HEAD
-        self.prev_conversation_id = None
-        self.prev_parent_id = None
-
-=======
         self.prev_conversation_id = []
         self.prev_parent_id = []
->>>>>>> c49c7e85
     def rollback_conversation(self) -> bool:
         if len(self.prev_parent_id) <= 0:
             return False
         self.conversation_id = self.prev_conversation_id.pop()
         self.parent_id = self.prev_parent_id.pop()
         return True
-<<<<<<< HEAD
-
-    def get_chat_response(self, message, output="text") -> Awaitable[Dict[str, Any]]:
-        try:
-            self.prev_conversation_id = self.conversation_id
-            self.prev_parent_id = self.parent_id
-            bot.conversation_id = self.conversation_id
-            bot.parent_id = self.parent_id
-            return bot.get_chat_response(message, output=output, conversation_id=self.conversation_id, parent_id=self.parent_id)
-        finally:
-            self.conversation_id = bot.conversation_id
-            self.parent_id = bot.parent_id
-
-
-=======
     async def get_chat_response(self, message) -> Tuple[Dict[str, Any], Exception]:
         self.prev_conversation_id.append(self.conversation_id)
         self.prev_parent_id.append(self.parent_id)
@@ -111,7 +83,6 @@
         except Exception as e:
             exception = e
         return final_resp, exception
->>>>>>> c49c7e85
 sessions = {}
 
 
