import json
from typing import Generator, Union, List

import aiohttp
import asyncio
from constants import config
from adapter.botservice import BotAdapter
from EdgeGPT import Chatbot as EdgeChatbot, ConversationStyle

from constants import botManager
from drawing import DrawingAPI
from exceptions import BotOperationNotSupportedException
from loguru import logger
import re
from ImageGen import ImageGenAsync
from graia.ariadne.message.element import Image as GraiaImage

class BingAdapter(BotAdapter, DrawingAPI):
    cookieData = None
    count: int = 0

    conversation_style: ConversationStyle = None

    bot: EdgeChatbot
    """实例"""

    def __init__(self, session_id: str = "unknown", conversation_style: ConversationStyle = ConversationStyle.creative):
        super().__init__(session_id)
        self.session_id = session_id
        self.conversation_style = conversation_style
        account = botManager.pick('bing-cookie')
        self.cookieData = []
        if account.cookie_content.strip().startswith('['):
            self.cookieData = json.loads(account.cookie_content)
        else:
            for line in account.cookie_content.split("; "):
                name, value = line.split("=", 1)
                self.cookieData.append({"name": name, "value": value})

        self.bot = EdgeChatbot(cookies=self.cookieData, proxy=account.proxy)

    async def rollback(self):
        raise BotOperationNotSupportedException()

    async def on_reset(self):
        self.count = 0
        await self.bot.reset()

    async def ask(self, prompt: str) -> Generator[str, None, None]:
        self.count = self.count + 1
        parsed_content = ''

        async for final, response in self.bot.ask_stream(prompt=prompt,
                                                         conversation_style=self.conversation_style,
                                                         wss_link=config.bing.wss_link):
            if not final:
                response = re.sub(r"\[\^\d+\^\]", "", response)
                if config.bing.show_references:
                    response = re.sub(r"\[(\d+)\]: ", r"\1: ", response)
                else:
<<<<<<< HEAD
                    response = re.sub(r"(\[\d+\]\: .+)+", "", response)
                parsed_content = response

            else:
                try:
                    max_messages = response["item"]["throttling"]["maxNumUserMessagesInConversation"]
                except Exception:
                    max_messages = config.bing.max_messages
                if config.bing.show_remaining_count:
                    remaining_conversations = f'\n剩余回复数：{self.count} / {max_messages} '
                else:
                    remaining_conversations = ''
                if len(response["item"].get('messages', [])) > 1 and config.bing.show_suggestions:
                    suggestions = response["item"]["messages"][-1].get("suggestedResponses", [])
                    if len(suggestions) > 0:
                        parsed_content = parsed_content + '\n猜你想问：  \n'
                        for suggestion in suggestions:
                            parsed_content = f"{parsed_content}* {suggestion.get('text')}  \n"
                    yield parsed_content
                parsed_content = parsed_content + remaining_conversations
                # not final的parsed_content已经yield走了，只能在末尾加剩余回复数，或者改用EdgeGPT自己封装的ask之后再正则替换
                if parsed_content == remaining_conversations:  # No content
                    yield "Bing 已结束本次会话。继续发送消息将重新开启一个新会话。"
                    await self.on_reset()
                    return

            yield parsed_content
        logger.debug(f"[Bing AI 响应] {parsed_content}")
=======
                    try:
                        max_messages = response["item"]["throttling"]["maxNumUserMessagesInConversation"]
                    except Exception:
                        max_messages = config.bing.max_messages
                    if config.bing.show_remaining_count:
                        remaining_conversations = f'\n剩余回复数：{self.count} / {max_messages} '
                    else:
                        remaining_conversations = ''
                    if len(response["item"].get('messages', [])) > 1 and config.bing.show_suggestions:
                        suggestions = response["item"]["messages"][-1].get("suggestedResponses", [])
                        if len(suggestions) > 0:
                            parsed_content = parsed_content + '\n猜你想问：  \n'
                            for suggestion in suggestions:
                                parsed_content = f"{parsed_content}* {suggestion.get('text')}  \n"
                        yield parsed_content
                    parsed_content = parsed_content + remaining_conversations
                    # not final的parsed_content已经yield走了，只能在末尾加剩余回复数，或者改用EdgeGPT自己封装的ask之后再正则替换
                    if parsed_content == remaining_conversations:  # No content
                        yield "Bing 已结束本次会话。继续发送消息将重新开启一个新会话。"
                        await self.on_reset()
                        return

                yield parsed_content
            logger.debug(f"[Bing AI 响应] {parsed_content}")
        except (asyncio.exceptions.TimeoutError, asyncio.exceptions.CancelledError) as e:
            raise e
        except Exception as e:
            logger.exception(e)
            yield "Bing 已结束本次会话。继续发送消息将重新开启一个新会话。"
            await self.on_reset()
            return
>>>>>>> 5c9357e0

    async def text_to_img(self, prompt: str):
        logger.debug(f"[Bing Image] Prompt: {prompt}")

        async with ImageGenAsync(
                next((cookie['value'] for cookie in self.bot.cookies if cookie['name'] == '_U'), None),
                False
        ) as image_generator:
            images = await image_generator.get_images(prompt)

            logger.debug(f"[Bing Image] Response: {images}")
            tasks = [asyncio.create_task(self.__download_image(image)) for image in images]
            return await asyncio.gather(*tasks)

    async def img_to_img(self, init_images: List[GraiaImage], prompt=''):
        return await self.text_to_img(prompt)

    async def __download_image(self, url):
        async with aiohttp.ClientSession() as session:
            async with session.get(url, proxy=self.bot.proxy) as resp:
                if resp.status == 200:
                    return GraiaImage(data_bytes=await resp.read())

    async def preset_ask(self, role: str, text: str):
        yield None  # Bing 不使用预设功能<|MERGE_RESOLUTION|>--- conflicted
+++ resolved
@@ -1,5 +1,5 @@
 import json
-from typing import Generator, Union, List
+from typing import Generator, List
 
 import aiohttp
 import asyncio
@@ -58,7 +58,6 @@
                 if config.bing.show_references:
                     response = re.sub(r"\[(\d+)\]: ", r"\1: ", response)
                 else:
-<<<<<<< HEAD
                     response = re.sub(r"(\[\d+\]\: .+)+", "", response)
                 parsed_content = response
 
@@ -84,42 +83,8 @@
                     yield "Bing 已结束本次会话。继续发送消息将重新开启一个新会话。"
                     await self.on_reset()
                     return
-
             yield parsed_content
         logger.debug(f"[Bing AI 响应] {parsed_content}")
-=======
-                    try:
-                        max_messages = response["item"]["throttling"]["maxNumUserMessagesInConversation"]
-                    except Exception:
-                        max_messages = config.bing.max_messages
-                    if config.bing.show_remaining_count:
-                        remaining_conversations = f'\n剩余回复数：{self.count} / {max_messages} '
-                    else:
-                        remaining_conversations = ''
-                    if len(response["item"].get('messages', [])) > 1 and config.bing.show_suggestions:
-                        suggestions = response["item"]["messages"][-1].get("suggestedResponses", [])
-                        if len(suggestions) > 0:
-                            parsed_content = parsed_content + '\n猜你想问：  \n'
-                            for suggestion in suggestions:
-                                parsed_content = f"{parsed_content}* {suggestion.get('text')}  \n"
-                        yield parsed_content
-                    parsed_content = parsed_content + remaining_conversations
-                    # not final的parsed_content已经yield走了，只能在末尾加剩余回复数，或者改用EdgeGPT自己封装的ask之后再正则替换
-                    if parsed_content == remaining_conversations:  # No content
-                        yield "Bing 已结束本次会话。继续发送消息将重新开启一个新会话。"
-                        await self.on_reset()
-                        return
-
-                yield parsed_content
-            logger.debug(f"[Bing AI 响应] {parsed_content}")
-        except (asyncio.exceptions.TimeoutError, asyncio.exceptions.CancelledError) as e:
-            raise e
-        except Exception as e:
-            logger.exception(e)
-            yield "Bing 已结束本次会话。继续发送消息将重新开启一个新会话。"
-            await self.on_reset()
-            return
->>>>>>> 5c9357e0
 
     async def text_to_img(self, prompt: str):
         logger.debug(f"[Bing Image] Prompt: {prompt}")
