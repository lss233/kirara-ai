--- conflicted
+++ resolved
@@ -81,15 +81,9 @@
             tokens_per_message = 4  # every message follows {role/name}\n{content}\n
             tokens_per_name = -1  # if there's a name, the role is omitted
         else:
-<<<<<<< HEAD
             logger.warning("未找到相应模型计算方法，使用默认方法进行计算")
             tokens_per_message = 3
             tokens_per_name = 1
-=======
-            logger.warning("未找到相应模型计算方法，不进行计算")
-            return
->>>>>>> 8a8f4d82
-
         num_tokens = 0
         for message in self.conversation[session_id]:
             num_tokens += tokens_per_message
@@ -164,21 +158,12 @@
             self.__conversation_keep_from = 1
 
         while self.bot.max_tokens - self.bot.count_tokens(self.session_id) < config.openai.gpt3_params.min_tokens and \
-<<<<<<< HEAD
                     len(self.bot.conversation[self.session_id]) > self.__conversation_keep_from:
-=======
-                len(self.bot.conversation[self.session_id]) > self.__conversation_keep_from:
->>>>>>> 8a8f4d82
             self.bot.conversation[self.session_id].pop(self.__conversation_keep_from)
             logger.debug(
                 f"清理 token，历史记录遗忘后使用 token 数：{str(self.bot.count_tokens(self.session_id))}"
             )
-
-<<<<<<< HEAD
         event_time = None
-
-=======
->>>>>>> 8a8f4d82
         try:
             logger.debug(f"[尝试使用ChatGPT-API:{self.bot.engine}] 请求：{prompt}")
             self.bot.add_to_conversation(prompt, "user", session_id=self.session_id)
@@ -200,12 +185,8 @@
             }
             async with aiohttp.ClientSession() as session:
                 with async_timeout.timeout(self.bot.timeout):
-<<<<<<< HEAD
-                    async with session.post(f'{api_endpoint}/chat/completions', headers=headers, data=json.dumps(data), proxy=proxy) as resp:
-=======
                     async with session.post(api_endpoint + '/chat/completions', headers=headers,
                                             data=json.dumps(data), proxy=proxy) as resp:
->>>>>>> 8a8f4d82
                         if resp.status != 200:
                             response_text = await resp.text()
                             raise Exception(
@@ -244,13 +225,8 @@
             token_count = self.bot.count_tokens(self.session_id, self.bot.engine)
             logger.debug(f"[ChatGPT-API:{self.bot.engine}] 响应：{completion_text}")
             logger.debug(f"[ChatGPT-API:{self.bot.engine}] 使用 token 数：{token_count}")
-<<<<<<< HEAD
             if event_time is not None:
                 logger.debug(f"[ChatGPT-API:{self.bot.engine}] 接收到全部消息花费了{event_time:.2f}秒")
-=======
-            logger.debug(f"[ChatGPT-API:{self.bot.engine}] 接收到全部消息花费了{event_time:.2f}秒")
->>>>>>> 8a8f4d82
-
         except Exception as e:
             logger.error(f"[ChatGPT-API:{self.bot.engine}] 请求失败：\n{e}")
             yield f"发生错误: \n{e}"
