--- conflicted
+++ resolved
@@ -43,13 +43,8 @@
 
     async def switch_model(self, model_name):
         if (
-<<<<<<< HEAD
-            self.bot.account.auto_remove_old_conversations
-            and self.conversation_id is not None
-=======
                 self.bot.account.auto_remove_old_conversations
                 and self.conversation_id is not None
->>>>>>> 5c9357e0
         ):
             await self.bot.delete_conversation(self.conversation_id)
         self.conversation_id = None
@@ -66,13 +61,8 @@
     async def on_reset(self):
         try:
             if (
-<<<<<<< HEAD
-                self.bot.account.auto_remove_old_conversations
-                and self.conversation_id is not None
-=======
                     self.bot.account.auto_remove_old_conversations
                     and self.conversation_id is not None
->>>>>>> 5c9357e0
             ):
                 await self.bot.delete_conversation(self.conversation_id)
         except:
@@ -113,7 +103,7 @@
                 self.bot.refresh_accessed_at()
                 logger.debug(f"[ChatGPT-Web] accessed at: {str(self.bot.accessed_at)}")
                 first_accessed_at = self.bot.accessed_at[0] if len(self.bot.accessed_at) > 0 \
-                        else current_time - datetime.timedelta(hours=1)
+                    else current_time - datetime.timedelta(hours=1)
                 remaining = divmod(current_time - first_accessed_at, datetime.timedelta(seconds=60))
                 minute = remaining[0]
                 second = remaining[1].seconds
