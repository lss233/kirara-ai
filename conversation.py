--- conflicted
+++ resolved
@@ -8,6 +8,7 @@
 from graia.ariadne.message.element import Image as GraiaImage, Element
 from loguru import logger
 
+import constants
 from adapter.baidu.yiyan import YiyanAdapter
 from adapter.botservice import BotAdapter
 from adapter.chatgpt.api import ChatGPTAPIAdapter
@@ -96,10 +97,17 @@
         self.type = _type
 
         # 没有就算了
-        with contextlib.suppress(NoAvailableBotException):
-            self.drawing_adapter = (
-                SDDrawing() if config.sdwebui else OpenAIDrawing(session_id)
-            )
+            if config.sdwebui:
+                self.drawing_adapter = SDDrawing()
+            else:
+                try:
+                    self.drawing_adapter = BingAdapter()
+                except NoAvailableBotException:
+                    try:
+                        self.drawing_adapter = OpenAIDrawing()
+                    except NoAvailableBotException:
+                        pass
+
 
     def switch_renderer(self, mode: Optional[str] = None):
         # 目前只有这一款
@@ -138,28 +146,11 @@
                     yield "未配置画图引擎，无法使用画图功能！"
                 prompt = prompt.removeprefix(prefix)
                 if chain.has(GraiaImage):
-<<<<<<< HEAD
-                    image = chain.get_first(GraiaImage)
-                    raw_bytes = io.BytesIO(await image.get_bytes())
-                    raw_image = Image.open(raw_bytes)
-                    images = await self.openai_api.image_variation(src_img=raw_image)
+                    images = await self.drawing_adapter.img_to_img(chain.get(GraiaImage), prompt)
                 else:
-                    if isinstance(self.adapter, BingAdapter):
-                        images = await self.adapter.image_creation(prompt)
-                    else:
-                        images = await self.openai_api.image_creation(prompt)
-                if not isinstance(images, list):
-                    images = [images]
-                logger.debug("[Image] Downloaded")
-                for image in images:
-                    yield GraiaImage(data_bytes=image)
-=======
-                    image = await self.drawing_adapter.img_to_img(chain.get(GraiaImage), prompt)
-                else:
-                    image = await self.drawing_adapter.text_to_img(prompt)
-                if image:
-                    yield image
->>>>>>> 55dbe5c3
+                    images = await self.drawing_adapter.text_to_img(prompt)
+                for i in images:
+                    yield i
                 return
 
         if self.preset_decoration_format:
