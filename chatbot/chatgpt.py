import datetime
import asyncio
from revChatGPT.V1 import AsyncChatbot as V1Chatbot
from config import OpenAIAuthBase
from utils import QueueInfo


class ChatGPTBrowserChatbot(asyncio.Lock):
    id = 0

    account: OpenAIAuthBase

    bot: V1Chatbot

    mode: str

    queue: QueueInfo

    unused_conversations_pools = {}

    accessed_at = []
    """访问时间，仅保存一小时以内的时间"""

    last_rate_limited = None
    """上一次遇到限流的时间"""

    def __init__(self, bot, mode):
        self.bot = bot
        self.mode = mode
        self.queue = QueueInfo()
        super().__init__()

    def update_accessed_at(self):
        """更新最后一次请求的时间，用于流量统计"""
        current_time = datetime.datetime.now()
        self.accessed_at.append(current_time)
        self.refresh_accessed_at()

    async def rename_conversation(self, conversation_id: str, title: str):
        await self.bot.change_title(conversation_id, title)

    def refresh_accessed_at(self):
        # 删除栈顶过期的信息
        current_time = datetime.datetime.now()
        while len(self.accessed_at) > 0 and current_time - self.accessed_at[0] > datetime.timedelta(hours=1):
            self.accessed_at.pop(0)

    async def delete_conversation(self, conversation_id):
        await self.bot.delete_conversation(conversation_id)

<<<<<<< HEAD
    async def ask(self, prompt, conversation_id=None, parent_id=None, model=None):
=======
    async def ask(self, prompt, conversation_id=None, parent_id=None, model=''):
>>>>>>> 5c9357e0
        """向 ChatGPT 发送提问"""
        # self.queue 已交给 MiddlewareConcurrentLock 处理，此处不处理
        self.bot.conversation_id = conversation_id
        self.bot.parent_id = parent_id
<<<<<<< HEAD
        self.bot.config['model'] = model
        async for r in self.bot.ask(prompt=prompt, conversation_id=conversation_id, parent_id=parent_id):
=======
        async for r in self.bot.ask(prompt=prompt, conversation_id=conversation_id, parent_id=parent_id, model=model):
>>>>>>> 5c9357e0
            yield r
        self.update_accessed_at()

    def __str__(self) -> str:
        return self.bot.__str__()<|MERGE_RESOLUTION|>--- conflicted
+++ resolved
@@ -48,21 +48,12 @@
     async def delete_conversation(self, conversation_id):
         await self.bot.delete_conversation(conversation_id)
 
-<<<<<<< HEAD
-    async def ask(self, prompt, conversation_id=None, parent_id=None, model=None):
-=======
     async def ask(self, prompt, conversation_id=None, parent_id=None, model=''):
->>>>>>> 5c9357e0
         """向 ChatGPT 发送提问"""
         # self.queue 已交给 MiddlewareConcurrentLock 处理，此处不处理
         self.bot.conversation_id = conversation_id
         self.bot.parent_id = parent_id
-<<<<<<< HEAD
-        self.bot.config['model'] = model
-        async for r in self.bot.ask(prompt=prompt, conversation_id=conversation_id, parent_id=parent_id):
-=======
         async for r in self.bot.ask(prompt=prompt, conversation_id=conversation_id, parent_id=parent_id, model=model):
->>>>>>> 5c9357e0
             yield r
         self.update_accessed_at()
 
