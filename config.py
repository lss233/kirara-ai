--- conflicted
+++ resolved
@@ -138,13 +138,12 @@
     proxy: Optional[str] = None
     """可选的代理地址，留空则检测系统代理"""
 
-<<<<<<< HEAD
 
 class PoeAuths(BaseModel):
     accounts: List[PoeCookieAuth] = []
     """Poe 的账号列表"""
 
-=======
+
 class TTSAccounts(BaseModel):
     speech_key: str
     """TTS KEY"""
@@ -152,7 +151,6 @@
     """TTS 地区"""
     proxy: Optional[str] = None
     """可选的代理地址，留空则检测系统代理"""
->>>>>>> 9f6b4bcd
 
 class BingAuths(BaseModel):
     show_suggestions: bool = True
@@ -167,15 +165,18 @@
     accounts: List[BardCookiePath] = []
     """Bard 的账号列表"""
 
+
 class AzureAuths(BaseModel):
     tts_accounts: List[TTSAccounts] = []
     """Azure 的账号列表"""
+
 
 class YiyanCookiePath(BaseModel):
     cookie_content: str
     """"文心一言网站的 Cookie 内容"""
     proxy: Optional[str] = None
     """可选的代理地址，留空则检测系统代理"""
+
 
 class YiyanAuths(BaseModel):
     accounts: List[YiyanCookiePath] = []
@@ -354,12 +355,9 @@
     openai: OpenAIAuths = OpenAIAuths()
     bing: BingAuths = BingAuths()
     bard: BardAuths = BardAuths()
-<<<<<<< HEAD
-    poe: PoeAuths = PoeAuths()
-=======
     azure: AzureAuths = AzureAuths()
     yiyan: YiyanAuths = YiyanAuths()
->>>>>>> 9f6b4bcd
+    poe: PoeAuths = PoeAuths()
     text_to_image: TextToImage = TextToImage()
     trigger: Trigger = Trigger()
     response: Response = Response()
