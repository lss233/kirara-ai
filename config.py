--- conflicted
+++ resolved
@@ -138,8 +138,6 @@
     proxy: Optional[str] = None
     """可选的代理地址，留空则检测系统代理"""
 
-<<<<<<< HEAD
-=======
 
 class PoeAuths(BaseModel):
     accounts: List[PoeCookieAuth] = []
@@ -154,7 +152,6 @@
     proxy: Optional[str] = None
     """可选的代理地址，留空则检测系统代理"""
 
->>>>>>> f2be2b5a
 class BingAuths(BaseModel):
     show_suggestions: bool = True
     """在 Bing 的回复后加上猜你想问"""
@@ -370,10 +367,13 @@
 
 
 class Config(BaseModel):
+    # === Platform Settings ===
     onebot: Optional[Onebot] = None
     mirai: Optional[Mirai] = None
     telegram: Optional[TelegramBot] = None
     discord: Optional[DiscordBot] = None
+
+    # === Account Settings ===
     openai: OpenAIAuths = OpenAIAuths()
     bing: BingAuths = BingAuths()
     bard: BardAuths = BardAuths()
@@ -381,6 +381,8 @@
     yiyan: YiyanAuths = YiyanAuths()
     chatglm: ChatGLMAuths = ChatGLMAuths()
     poe: PoeAuths = PoeAuths()
+
+    # === Response Settings ===
     text_to_image: TextToImage = TextToImage()
     text_to_speech: TextToSpeech = TextToSpeech()
     trigger: Trigger = Trigger()
