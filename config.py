--- conflicted
+++ resolved
@@ -92,7 +92,7 @@
     """纵坐标"""
     wkhtmltoimage: Union[str, None] = None
 
-class Max_Record(BaseModel):
+class MaxRecord(BaseModel):
     max_sessions: int = 5
     """会话数量上限"""
 
@@ -223,11 +223,8 @@
     response: Response = Response()
     system: System = System()
     presets: Preset = Preset()
-<<<<<<< HEAD
-    max_record: Max_Record = Max_Record()
-=======
+    max_record: MaxRecord = MaxRecord()
     ratelimit: Ratelimit = Ratelimit()
->>>>>>> 07982a5e
 
     def scan_presets(self):
         for keyword, path in self.presets.keywords.items():
