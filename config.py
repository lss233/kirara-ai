--- conflicted
+++ resolved
@@ -1,5 +1,4 @@
 from __future__ import annotations
-<<<<<<< HEAD
 import contextlib
 from typing import List, Union, Literal, Dict, Optional
 from urllib.parse import urlparse
@@ -8,23 +7,13 @@
 from pydantic import BaseModel, BaseConfig, Extra, Field
 from charset_normalizer import from_bytes
 from loguru import logger
-=======
-
->>>>>>> 145282ef
 import os
 import sys
-from typing import List, Union, Literal, Dict, Optional
 
 import toml
-<<<<<<< HEAD
 import urllib.request
 
 from framework.utils import network
-=======
-from charset_normalizer import from_bytes
-from loguru import logger
-from pydantic import BaseModel, BaseConfig, Extra
->>>>>>> 145282ef
 
 
 class Onebot(BaseModel):
@@ -113,7 +102,6 @@
 
 
 class WecomBot(BaseModel):
-<<<<<<< HEAD
     corp_id: str = Field(
         title="企业 ID",
         description="企业微信 的 企业 ID",
@@ -178,36 +166,6 @@
         description="生成文本的最小长度",
         default=1000
     )
-=======
-    host: str = "0.0.0.0"
-    """企业微信回调地址，需要能够被公网访问，0.0.0.0则不限制访问地址"""
-    port: int = 5001
-    """Http service port, 默认5001"""
-    debug: bool = False
-    """是否开启debug，错误时展示日志"""
-    corp_id: str
-    """企业微信 的 企业 ID"""
-    agent_id: str
-    """企业微信应用 的 AgentId"""
-    secret: str
-    """企业微信应用 的 Secret"""
-    token: str
-    """企业微信应用 API 令牌 的 Token"""
-    encoding_aes_key: str
-    """企业微信应用 API 令牌 的 EncodingAESKey"""
-
-
-class OpenAIParams(BaseModel):
-    temperature: float = 0.5
-    max_tokens: int = 4000
-    top_p: float = 1.0
-    presence_penalty: float = 0.0
-    frequency_penalty: float = 0.0
-    min_tokens: int = 1000
-    compressed_session: bool = False
-    compressed_tokens: int = 1000
-    stream: bool = True
->>>>>>> 145282ef
 
 
 class OpenAIAuths(BaseModel):
@@ -657,7 +615,6 @@
         default="身份验证失败！无法登录至 ChatGPT 服务器，请检查账号信息是否正确！\n{exc}"
     )
 
-<<<<<<< HEAD
     error_request_too_many: str = Field(
         title="请求过多时的消息",
         description="糟糕！当前收到的请求太多了，我需要一段时间冷静冷静。你可以选择“重置会话”，或者过一会儿再来找我！\n预计恢复时间：{exc}\n",
@@ -669,9 +626,6 @@
         description="当前有其他人正在和我进行聊天，请稍后再给我发消息吧！",
         default="当前有其他人正在和我进行聊天，请稍后再给我发消息吧！"
     )
-=======
-    error_request_too_many: str = "糟糕！当前 ChatGPT 接入点收到的请求太多了，我需要一段时间冷静冷静。请过一会儿再来找我！\n预计恢复时间：{exc}(Code: 429)\n"
->>>>>>> 145282ef
 
     error_server_overloaded: str = Field(
         title="服务器过载时的消息",
