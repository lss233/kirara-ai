--- conflicted
+++ resolved
@@ -15,61 +15,61 @@
     """mirai-api-http 的 http 适配器地址"""
     ws_url: str = "http://localhost:8080"
     """mirai-api-http 的 ws 适配器地址"""
+
 class OpenAI(BaseModel):
-    accounts: List[Union[OpenAIEmailAuth, OpenAISessionTokenAuth]]
-
-<<<<<<< HEAD
-class OpenAIAccountAuth(BaseModel):
-    email: Union[str, None] = None
-    """OpenAI 注册邮箱"""
-    password: Union[str, None] = None
-    """OpenAI 密码"""
-    session_token: Union[str, None] = None
-    """OpenAI 的 session_token，使用 Google 或者 微软登录者使用"""
-=======
+    accounts: List[Union[OpenAIEmailAuth, OpenAISessionTokenAuth, OpenAIAPIAuth]]
+
 class OpenAIAuthBase(BaseModel):
+    """
+    OpenAI 通用设置
+    """
+
+    proxy: Union[str, None] = None
+    """可选的代理地址"""
+
+    class Config(BaseConfig):
+        extra = Extra.allow
+
+class OpenAIAccountAuthBase(OpenAIAuthBase):
+    """
+    OpenAI 账号信息
+    有两种验证方式，需要浏览器。
+    """
+
     mode: str = "browser"
     """使用 OpenAI 的模式，可选的值：proxy - 使用第三方代理、 browser - 使用浏览器"""
->>>>>>> 5a521e4f
-    proxy: Union[str, None] = None
-    """可选的代理地址"""
     driver_exec_path: Union[str, None] = None
     """可选的 Chromedriver 路径"""
     browser_exec_path: Union[str, None] = None
     """可选的 Chrome 浏览器路径"""
-    conversation: Union[str, None] = None
-    """初始化对话所使用的UUID"""
+
+class OpenAIEmailAuth(OpenAIAccountAuthBase):
+    
+    email: str
+    """OpenAI 注册邮箱"""
+    password: str
+    """OpenAI 密码"""
     paid: bool = False
     """使用 ChatGPT Plus"""
-    verbose: bool = False
-    """启用详尽日志模式"""
-
-    class Config(BaseConfig):
-        extra = Extra.allow
-
-<<<<<<< HEAD
-class OpenAIAPIAuth(BaseModel):
+    isMicrosoftLogin: bool = False
+    """是否通过 Microsoft 登录"""
+
+
+class OpenAISessionTokenAuth(OpenAIAccountAuthBase):
+    session_token: str
+    """OpenAI 的 session_token"""
+    paid: bool = False
+    """使用 ChatGPT Plus"""
+    driver_exec_path: Union[str, None] = None
+    """可选的 Chromedriver 路径"""
+    browser_exec_path: Union[str, None] = None
+    """可选的 Chrome 浏览器路径"""
+
+class OpenAIAPIAuth(OpenAIAuthBase):
     api_key: str
     """OpenAI 的 API key"""
     model: str = "text-davinci-003"
     """OpenAI 的模型"""
-=======
-class OpenAIEmailAuth(OpenAIAuthBase):
-    email: str
-    """OpenAI 注册邮箱"""
-    password: str
-    """OpenAI 密码"""
-    isMicrosoftLogin: bool = False
-    """是否通过 Microsoft 登录"""
-
-class OpenAISessionTokenAuth(OpenAIAuthBase):
-    session_token: str
-    """OpenAI 的 session_token"""
-
-class OpenAIAPIKey(OpenAIAuthBase):
-    api_key: str
-    """OpenAI 的 api_key"""
->>>>>>> 5a521e4f
 
 class TextToImage(BaseModel):
     font_size: int = 30
@@ -155,11 +155,7 @@
 
 class Config(BaseModel):
     mirai: Mirai
-<<<<<<< HEAD
-    openai: Union[OpenAIAccountAuth, OpenAIAPIAuth]
-=======
-    openai: Union[OpenAI, OpenAIEmailAuth, OpenAISessionTokenAuth]
->>>>>>> 5a521e4f
+    openai: Union[OpenAI, OpenAIEmailAuth, OpenAISessionTokenAuth, OpenAIAPIAuth]
     text_to_image: TextToImage = TextToImage()
     trigger: Trigger = Trigger()
     response: Response = Response()
