import os, sys
sys.path.append(os.getcwd())

from charset_normalizer import from_bytes
from graia.ariadne.app import Ariadne
from graia.ariadne.connection.config import (
    HttpClientConfig,
    WebsocketClientConfig,
    config as ariadne_config,
)
from graia.ariadne.message.chain import MessageChain
<<<<<<< HEAD
from graia.ariadne.message.parser.base import DetectPrefix, MentionMe
from typing_extensions import Annotated
from graia.ariadne.message.element import Image
from graia.ariadne.model import Friend, Group
=======
from graia.ariadne.message.parser.base import MentionMe
from graia.ariadne.message.element import Plain, Image
from graia.ariadne.message import Source
from graia.ariadne.model import Friend, Group, Member
>>>>>>> 1e3cbe66
import chatbot
from loguru import logger
from config import Config
import json
from text_to_img import text_to_image
from io import BytesIO

with open("config.json", "rb") as f:
    guessed_json = from_bytes(f.read()).best()
    if not guessed_json:
        raise ValueError("无法识别 JSON 格式!")
    
    config = Config.parse_obj(json.loads(str(guessed_json)))

# Refer to https://graia.readthedocs.io/ariadne/quickstart/
app = Ariadne(
    ariadne_config(
        config.mirai.qq,  # 你的机器人的 qq 号
        config.mirai.api_key,  # 填入 VerifyKey
        HttpClientConfig(host=config.mirai.http_url),
        WebsocketClientConfig(host=config.mirai.ws_url),
    ),
)

async def handle_message(id: str, message: str) -> str:
    if not message.strip():
        return config.response.placeholder
    bot = chatbot.bot
    session = chatbot.get_chat_session(id)
    if message.strip() in config.trigger.reset_command:
        session.reset_conversation()
        return config.response.reset
    if message.strip() in config.trigger.rollback_command:
        if session.rollback_conversation():
            return config.response.rollback_success
        else:
            return config.response.rollback_fail
    try:
        resp = await session.get_chat_response(message)
        print(id, resp)
        return resp["message"]
    except Exception as e:
        # session.reset_conversation()
        bot.refresh_session()
        logger.error(e)
        return config.response.error_format.format(exc=e)



@app.broadcast.receiver("FriendMessage")
async def friend_message_listener(app: Ariadne, friend: Friend, chain: Annotated[MessageChain, DetectPrefix(config.trigger.prefix)]):
    if friend.id == config.mirai.qq:
        return
    response = await handle_message(id=f"friend-{friend.id}", message=chain.display)
    await app.send_message(friend, response)

<<<<<<< HEAD
GroupTrigger = Annotated[MessageChain, MentionMe(config.trigger.require_mention != "at"), DetectPrefix(config.trigger.prefix)] if config.trigger.require_mention != "none" else Annotated[MessageChain, DetectPrefix(config.trigger.prefix)]

@app.broadcast.receiver("GroupMessage")
async def group_message_listener(group: Group, chain: GroupTrigger):
    response = await handle_message(id=f"group-{group.id}", message=chain.display)
    event = await app.send_message(group,  response)
=======
@app.broadcast.receiver("GroupMessage", decorators=[MentionMe()])
async def on_mention_me(group: Group, member: Member, source: Source, chain: MessageChain = MentionMe()):
    response = await asyncio.to_thread(handle_message, id=f"group-{group.id}", message=chain.display)
    event = await app.send_message(group,  response, quote=source)
>>>>>>> 1e3cbe66
    if(event.source.id < 0):
        img = text_to_image(text=response)
        b = BytesIO()
        img.save(b, format="png")
        await app.send_message(group, Image(data_bytes=b.getvalue()), quote=source)

app.launch_blocking()<|MERGE_RESOLUTION|>--- conflicted
+++ resolved
@@ -8,18 +8,12 @@
     WebsocketClientConfig,
     config as ariadne_config,
 )
+from graia.ariadne.message import Source
 from graia.ariadne.message.chain import MessageChain
-<<<<<<< HEAD
 from graia.ariadne.message.parser.base import DetectPrefix, MentionMe
 from typing_extensions import Annotated
 from graia.ariadne.message.element import Image
 from graia.ariadne.model import Friend, Group
-=======
-from graia.ariadne.message.parser.base import MentionMe
-from graia.ariadne.message.element import Plain, Image
-from graia.ariadne.message import Source
-from graia.ariadne.model import Friend, Group, Member
->>>>>>> 1e3cbe66
 import chatbot
 from loguru import logger
 from config import Config
@@ -70,29 +64,22 @@
 
 
 @app.broadcast.receiver("FriendMessage")
-async def friend_message_listener(app: Ariadne, friend: Friend, chain: Annotated[MessageChain, DetectPrefix(config.trigger.prefix)]):
+async def friend_message_listener(app: Ariadne, friend: Friend, source: Source, chain: Annotated[MessageChain, DetectPrefix(config.trigger.prefix)]):
     if friend.id == config.mirai.qq:
         return
     response = await handle_message(id=f"friend-{friend.id}", message=chain.display)
-    await app.send_message(friend, response)
+    await app.send_message(friend, response, quote=source if config.response.quote else False)
 
-<<<<<<< HEAD
 GroupTrigger = Annotated[MessageChain, MentionMe(config.trigger.require_mention != "at"), DetectPrefix(config.trigger.prefix)] if config.trigger.require_mention != "none" else Annotated[MessageChain, DetectPrefix(config.trigger.prefix)]
 
 @app.broadcast.receiver("GroupMessage")
-async def group_message_listener(group: Group, chain: GroupTrigger):
+async def group_message_listener(group: Group, source: Source, chain: GroupTrigger):
     response = await handle_message(id=f"group-{group.id}", message=chain.display)
     event = await app.send_message(group,  response)
-=======
-@app.broadcast.receiver("GroupMessage", decorators=[MentionMe()])
-async def on_mention_me(group: Group, member: Member, source: Source, chain: MessageChain = MentionMe()):
-    response = await asyncio.to_thread(handle_message, id=f"group-{group.id}", message=chain.display)
-    event = await app.send_message(group,  response, quote=source)
->>>>>>> 1e3cbe66
     if(event.source.id < 0):
         img = text_to_image(text=response)
         b = BytesIO()
         img.save(b, format="png")
-        await app.send_message(group, Image(data_bytes=b.getvalue()), quote=source)
+        await app.send_message(group, Image(data_bytes=b.getvalue()), quote=source if config.response.quote else False)
 
 app.launch_blocking()