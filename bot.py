--- conflicted
+++ resolved
@@ -16,11 +16,8 @@
 from graia.ariadne.message import Source
 from graia.ariadne.message.chain import MessageChain
 from graia.ariadne.message.parser.base import DetectPrefix, MentionMe
-<<<<<<< HEAD
-=======
 from graia.ariadne.event.mirai import NewFriendRequestEvent, BotInvitedJoinGroupRequestEvent
 from typing_extensions import Annotated
->>>>>>> c49c7e85
 from graia.ariadne.message.element import Image
 from graia.ariadne.model import Friend, Group
 from loguru import logger
@@ -71,26 +68,10 @@
             return config.response.rollback_success
         else:
             return config.response.rollback_fail
-<<<<<<< HEAD
-    
-    preset_response = await chatbot.keyword_presets_process(app, target, session, message)
-    if preset_response:
-        return preset_response
-            
-    try:
-        resp = await session.get_chat_response(message)
-        logger.debug(f"{session_id} - {resp}")
-        timeout_task.cancel()
-        return resp["message"]
-    except Exception as e:
-        # session.reset_conversation()
-        bot.refresh_session()
-=======
     resp, e = await session.get_chat_response(message)
     logger.debug(f"{id} - {resp}")
     timeout_task.cancel()
     if e:
->>>>>>> c49c7e85
         logger.exception(e)
         timeout_task.cancel()
     if resp:
