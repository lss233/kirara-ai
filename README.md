# ChatGPT Mirai QQ Bot

**一款使用 OpenAI 的 ChatGPT 进行聊天的 QQ 机器人！**  

![Github stars](https://badgen.net/github/stars/lss233/chatgpt-mirai-qq-bot?icon=github&label=stars)

[![Docker build latest](https://github.com/lss233/chatgpt-mirai-qq-bot/actions/workflows/docker-latest.yml/badge.svg?branch=master)](https://github.com/lss233/chatgpt-mirai-qq-bot/actions/workflows/docker-latest.yml)
[![Docker Pulls](https://badgen.net/docker/pulls/lss233/chatgpt-mirai-qq-bot?icon=docker&label=pulls)](https://hub.docker.com/r/lss233/chatgpt-mirai-qq-bot/)
[![Docker Image Size](https://badgen.net/docker/size/lss233/chatgpt-mirai-qq-bot/latest/amd64?icon=docker&label=image%20size)](https://hub.docker.com/r/lss233/chatgpt-mirai-qq-bot/)


> **2023/2/14**  
> 上游已更新，接下来不区分网页版和 API 版。  
> 1.6.x 及以上版本将为最新版。

> ~~**2023/2/10**~~  
> ~~本项目分为网页版和API版两种模式。~~  
> ~~网页版代表版本号为 v1.5.x 的版本； API 版代表版本号为 v1.6 的版本~~  
> ~~具体区别见：https://github.com/lss233/chatgpt-mirai-qq-bot/issues/82~~  
> ~~当前浏览的是 API 版，点[这里](https://github.com/lss233/chatgpt-mirai-qq-bot/tree/browser-version)切换至网页版。~~


***

基于：
 - [Ariadne](https://github.com/GraiaProject/Ariadne)
 - [mirai-http-api](https://github.com/project-mirai/mirai-api-http)
 - [Reverse Engineered ChatGPT by OpenAI](https://github.com/acheong08/ChatGPT).  

支持：  
* [x] 文字转图片发送  
* [x] 群聊回复引用
* [x] 关键词触发回复
* [x] 正向代理
* [x] 多种方式登录 OpenAI
* [x] 多账号支持
* [x] 支持 ChatGPT Plus
* [x] 预设人格初始化


* [交流群](https://jq.qq.com/?_wv=1027&k=voXtxBSw) 会发布最新的项目动态。  
  加群之前先看[这里](https://github.com/lss233/chatgpt-mirai-qq-bot/issues)的内容能不能解决你的问题。  
  如果不能解决，把遇到的问题、**日志**和配置文件准备好后再提问。  
* [调试群](https://jq.qq.com/?_wv=1027&k=TBX8Saq7) 这个群里有很多 ChatGPT QQ 机器人，不解答技术问题。 

![Preview](.github/preview.png)


## 🔧 使用

如果你在使用的过程中遇到问题，可以看[**搭建常见问题解答 | FAQ**](https://github.com/lss233/chatgpt-mirai-qq-bot/issues/85)。   

<details>
    <summary>Linux: 通过快速部署脚本部署 （新人推荐)</summary>

执行下面这行命令启动自动部署脚本。  
它会为你安装 Docker、 Docker Compose 和编写配置文件。  

```bash
bash -c "$(curl -fsSL https://gist.githubusercontent.com/lss233/6f1af9510f47409e0d05276a3af816df/raw/chatgpt-mirai-installer.sh)"
```

</details>

<details>
    <summary>Linux: 通过 Docker Compose 部署 （自带 Mirai)</summary>

我们使用 `docker-compose.yaml` 整合了 [lss233/mirai-http](https://github.com/lss233/mirai-http-docker) 和本项目来实现快速部署。  
但是在部署过程中仍然需要一些步骤来进行配置。  

你可以在 [Wiki](https://github.com/lss233/chatgpt-mirai-qq-bot/wiki/%E4%BD%BF%E7%94%A8-Docker-Compose-%E9%83%A8%E7%BD%B2%EF%BC%88Mirai---%E6%9C%AC%E9%A1%B9%E7%9B%AE%EF%BC%89) 查看搭建教程。

</details>

<details>
    <summary>Linux: 通过 Docker 部署 （适合已经有 Mirai 的用户)</summary>

1. 找个合适的位置，写你的 `config.cfg`。

2.  执行以下命令，启动 bot：
```bash
# 修改 /path/to/config.cfg 为你 config.cfg 的位置
# XPRA_PASSWORD=123456 中的 123456 是你的 Xpra 密码，建议修改
docker run --name mirai-chatgpt-bot \
    -e XPRA_PASSWORD=123456 \ 
    -v /path/to/config.cfg:/app/config.cfg \
    --network host \
    lss233/chatgpt-mirai-qq-bot:latest
```

3. 启动后，在浏览器访问 `http://你的服务器IP:14500` 可以访问到登录 ChatGPT 的浏览器页面  

</details>

<details>
    <summary>Windows: 快速部署包 (自带 Mirai，新人推荐）</summary>

我们为 Windows 用户制作了一个快速启动包，可以在 [Release](https://github.com/lss233/chatgpt-mirai-qq-bot/releases) 中找到。    

文件名为：`quickstart-windows-amd64.zip`  或者 `Windows快速部署包.zip`
</details>

<details>
    <summary>手动部署</summary>

提示：你需要 Python >= 3.9 才能运行本项目  

1. 部署 Mirai ，安装 mirai-http-api 插件。

2. 下载本项目:
```bash
git clone https://github.com/lss233/chatgpt-mirai-qq-bot
cd chatgpt-mirai-qq-bot
pip3 install -r requirements.txt
```

3. 参照下文调整配置文件。


4. 启动 bot.
```bash
python3 bot.py
```
</details>



## ⚙ 配置文件

参考 `config.example.cfg` 调整配置文件。将其复制为 `config.cfg`，然后修改 `config.cfg`。

配置文件主要包含 mirai-http-api 的连接信息和 OpenAI 的登录信息。

OpenAI 注册教程： https://www.cnblogs.com/mrjade/p/16968591.html  

OpenAI 配置的信息可参考 [这里](https://github.com/acheong08/ChatGPT/wiki/Setup)。


```properties
[mirai]
# Mirai 相关设置

qq = 请填写机器人的 QQ 号

# 以下设置如果不懂 无需理会

api_key = "1234567890" # mirai-http-api 中的 verifyKey
http_url = "http://localhost:8080" # mirai-http-api 中的 http 回调地址
ws_url = "http://localhost:8080"# mirai-http-api 中的 ws 回调地址

[openai]
# OpenAI 相关设置

# 第 1 个 OpenAI 账号的登录信息
[[openai.accounts]]
# 模式选择，详情见下方 README
mode = "browser"

# 你的 OpenAI 邮箱
email = "xxxx" 
# 你的 OpenAI 密码
password = "xxx"

# 对于通过 Google 登录或者微软登录的同学，可以使用 session_token 登录
# 此时 email 和 password 可以直接删除
# session_token = "一串 ey 开头的东西"

# 如果你在国内，需要配置代理
# proxy="http://127.0.0.1:1080"

# 使用 ChatGPT Plus（plus 用户此项设置为 true）
paid = false

# 以下是多账号的设置
# 如果你想同时使用多个账号进行负载均衡，就删掉前面的注释

# # 第 2 个 OpenAI 账号的登录信息
# [[openai.accounts]]
# 模式选择，详情见下方 README
# mode = "browser"

# # 你的 OpenAI 邮箱
# email = "xxxx" 
# # 你的 OpenAI 密码
# password = "xxx"

# # 对于通过 Google 登录或者微软登录的同学，可以使用 session_token 登录
# # 此时 email 和 password 可以直接删除
# # session_token = "一串 ey 开头的东西"

# # 如果你在国内，需要配置代理
# # proxy="http://127.0.0.1:1080"

# # 使用 ChatGPT Plus（plus 用户此项设置为 true）
# paid = false

# # 第 3 个 OpenAI 账号的登录信息
# [[openai.accounts]]
# 模式选择，详情见下方 README
# mode = "browser"

# # 你的 OpenAI 邮箱
# email = "xxxx" 
# # 你的 OpenAI 密码
# password = "xxx"

# # 对于通过 Google 登录或者微软登录的同学，可以使用 session_token 登录
# # 此时 email 和 password 可以直接删除
# # session_token = "一串 ey 开头的东西"

# # 如果你在国内，需要配置代理
# # proxy="http://127.0.0.1:1080"

# # 使用 ChatGPT Plus（plus 用户此项设置为 true）
# paid = false

[text_to_image]
# 文字转图片
font_size = 30 # 字体大小
width = 700  # 图片宽度
font_path = "fonts/sarasa-mono-sc-regular.ttf"  # 字体
offset_x = 50  # 起始点 X
offset_y = 50 # 起始点 Y

[trigger]
# 配置机器人要如何响应，下面所有项均可选 (也就是可以直接删掉那一行)

# 符合前缀才会响应，可以自己增减
prefix = [ "",]

# 配置群里如何让机器人响应，"at" 表示需要群里 @ 机器人，"mention" 表示 @ 或
require_mention = "at"

# 重置会话的命令
reset_command = [ "重置会话",]

# 回滚会话的命令
rollback_command = [ "回滚会话",]

[response]
# 匹配指令成功但没有对话内容时发送的消息
placeholder = "您好！我是 Assistant，一个由 OpenAI 训练的大型语言模型。我不是真正的人，而是一个计算机程序，可以通过文本聊天来帮助您解决问题。如果您有任何问题，请随时告诉我，我将尽力回答。\n如果您需要重置我们的会话，请回复`重置会话`。"

# 发生错误时要发送的消息
error_format = "出现故障！如果这个问题持续出现，请和我说“重置会话” 来开启一段新的会话，或者发送 “回滚对话” 来回溯到上一条对话，你上一条说的我就当作没看见。\n{exc}"

# 是否要回复触发指令的消息
quote = true

# 发送下面那个提醒之前的等待时间
timeout = 30.0

# 超过响应时间时要发送的提醒
timeout_format = "我还在思考中，请再等一下~"

# 重置会话时发送的消息
reset = "会话已重置。"

# 回滚成功时发送的消息
rollback_success = "已回滚至上一条对话，你刚刚发的我就忘记啦！"

# 回滚失败时发送的消息
rollback_fail = "回滚失败，没有更早的记录了！"

# 服务器提示 429 错误时的回复
request_too_fast = "当前正在处理的请求太多了，请稍等一会再发吧！"

# 等待处理的消息的最大数量，如果要关闭此功能，设置为 0
max_queue_size = 10

# 队列满时的提示
queue_full = "抱歉！我现在要回复的人有点多，暂时没有办法接收新的消息了，请过会儿再给我发吧！"

# 新消息加入队列会发送通知的长度最小值
queued_notice_size = 3

# 新消息进入队列时，发送的通知。 queue_size 是当前排队的消息数
queued_notice = "消息已收到！当前我还有{queue_size}条消息要回复，请您稍等。"

[system]
# 是否自动同意进群邀请
accept_group_invite = false

# 是否自动同意好友请求
accept_friend_request = false

<<<<<<< HEAD

=======
>>>>>>> 6b2a59c6
[presets]
# 切换预设的命令： 加载预设 猫娘
command = "加载预设 (\\w+)"

loaded_successful = "预设加载成功！"

[presets.keywords]
# 预设关键词 <-> 实际文件
"正常" = "presets/default.txt"
"猫娘" = "presets/catgirl.txt"
<<<<<<< HEAD
=======

>>>>>>> 6b2a59c6
```

### 多账号支持  

你可以登录多个不同的 OpenAI 账号，当机器人开始产生新对话时，我们会从你登录的账号中选择**一个**来使用 ChatGPT 和用户聊天。 

一个对话会绑定在一个号上，所以你不必担心丢失上下文的问题。  

这可以降低聊天频率限制出现的概率。  

```properties
[openai]
# OpenAI 相关设置

# 第 1 个 OpenAI 账号的登录信息
[[openai.accounts]]
# 里面是一些设置

# 第 2 个 OpenAI 账号的登录信息
[[openai.accounts]]
# 里面是一些设置

# 第 3 个 OpenAI 账号的登录信息
[[openai.accounts]]
# 里面是一些设置
```

### 模式选择

现在我们支持多种方式访问 OpenAI 服务器， 你可以在配置文件中选择所使用的模式。

```properties
[openai]
# OpenAI 相关设置

# 第 N 个 OpenAI 账号的登录信息
[[openai.accounts]]
# 前面别的东西

# 模式选择
mode = "browser"

# 后面别的东西
```

支持的模式有：
- browser - 浏览器登录。该模式会在你的电脑上启动一个 Chrome 浏览器来登录并验证 OpenAI
- proxy - 第三方代理。该模式将你的账号信息发送到第三方服务器进行认证，不需要浏览器。  

#### 邮箱密码登录

你只需要填写 OpenAI 的邮箱和密码即可。  

```properties
# 前面别的东西
[openai]
# OpenAI 相关设置

# 第 N 个 OpenAI 账号的登录信息
[[openai.accounts]]
# 你的 OpenAI 邮箱
email = "xxxx" 
# 你的 OpenAI 密码
password = "xxx"
# 后面别的东西
```

### session_token 登录

对于通过 Google 登录或者微软登录的同学，可以使用 session_token 方式进行登录。  

使用这种方式登录时不需要填写邮箱和密码。  

需要注意的是，session_token 过期比较频繁，过期后需要重新设置。  

session_token 的获取方式可参考：[请问怎么获取 session_token](https://github.com/lss233/chatgpt-mirai-qq-bot/issues/96)  

```properties
# 前面别的东西
[openai]
# OpenAI 相关设置

# 第 N 个 OpenAI 账号的登录信息
[[openai.accounts]]

session_token = "一串 ey 开头的东西"
```


**登录不了？使用第三方代理模式！**

如果你所在的地区无法使用 OpenAI，或者出现了登录过程卡死的情况，
  
可以尝试设置 `mode="proxy"` 配置项。  

<<<<<<< HEAD
当你使用这种方式登录时，需要在打开的浏览器页面中完成 OpenAI 的登录。  

我们会自动点击页面中的 `Log in` 按钮、为您填写 `email`，并完成登录。

登录完成后，浏览器会自动退出。
=======
开启后，你的账户密码将发送至一个第三方的代理服务器进行验证。  
>>>>>>> 6b2a59c6


```properties
# 前面别的东西
[openai]
# OpenAI 相关设置

# 第 N 个 OpenAI 账号的登录信息
[[openai.accounts]]
mode = "proxy"
# 你的 OpenAI 邮箱
email = "xxxx" 
# 你的 OpenAI 密码
password = "xxx"
# 后面别的东西
```

### 使用正向代理

如果你的网络访问 OpenAI 出现一直弹浏览器的问题，或者你的 IP 被封锁了，可以通过配置代理的方式来连接到 OpenAI。支持使用正向代理方式访问 OpenAI，你需要一个 HTTTP/HTTPS 代理服务器：

```properties
# 前面别的东西
[openai]
# OpenAI 相关设置

# 第 N 个 OpenAI 账号的登录信息
[[openai.accounts]]

# 请注意，由于现在 OpenAI 封锁严格，你需要一个
# 尽量使用独立的代理服务器，不要使用和其他人共用 IP 的代理
# 否则会出现无限弹出浏览器的问题  

proxy="http://127.0.0.1:1080"

# 后面别的东西

```

### 加载预设

<<<<<<< HEAD
可以配置一个**正向代理**来解决此问题。  

## 🦊 加载预设

=======
>>>>>>> 6b2a59c6
如果你想让机器人自动带上某种聊天风格，可以使用预设功能。  

我们自带了 `猫娘` 和 `正常` 两种预设，你可以在 `presets` 文件夹下了解预设的写法。  

使用 `加载预设 猫娘` 来加载猫娘预设。

<<<<<<< HEAD
你可以参考 [Awesome-ChatGPT-prompts-ZH_CN](https://github.com/L1Xu4n/Awesome-ChatGPT-prompts-ZH_CN) 来调教你的 ChatGPT。
=======
你可以参考[Awesome-ChatGPT-prompts-ZH_CN](https://github.com/L1Xu4n/Awesome-ChatGPT-prompts-ZH_CN) 来调教你的 ChatGPT。
>>>>>>> 6b2a59c6

## 📷 图片转文字

向 QQ 群发送消息失败时，自动将消息转为图片发送。  

字体文件存放于 `fonts/` 目录中。  

默认使用的字体是 [更纱黑体](https://github.com/be5invis/Sarasa-Gothic)。  

## Star History

如果你觉得本项目对你有帮助的话，欢迎点一个 Star!  

[![Star History Chart](https://api.star-history.com/svg?repos=lss233/chatgpt-mirai-qq-bot&type=Timeline)](https://star-history.com/#lss233/chatgpt-mirai-qq-bot&Timeline)<|MERGE_RESOLUTION|>--- conflicted
+++ resolved
@@ -284,10 +284,6 @@
 # 是否自动同意好友请求
 accept_friend_request = false
 
-<<<<<<< HEAD
-
-=======
->>>>>>> 6b2a59c6
 [presets]
 # 切换预设的命令： 加载预设 猫娘
 command = "加载预设 (\\w+)"
@@ -298,10 +294,6 @@
 # 预设关键词 <-> 实际文件
 "正常" = "presets/default.txt"
 "猫娘" = "presets/catgirl.txt"
-<<<<<<< HEAD
-=======
-
->>>>>>> 6b2a59c6
 ```
 
 ### 多账号支持  
@@ -353,7 +345,11 @@
 
 #### 邮箱密码登录
 
-你只需要填写 OpenAI 的邮箱和密码即可。  
+当你使用这种方式登录时，我们会自动打开一个浏览器页面完成 OpenAI 的登录。  
+
+我们会自动点击页面中的 `Log in` 按钮、为您填写 `email`，并完成登录。
+
+登录完成后，浏览器会自动退出。
 
 ```properties
 # 前面别的东西
@@ -397,16 +393,7 @@
   
 可以尝试设置 `mode="proxy"` 配置项。  
 
-<<<<<<< HEAD
-当你使用这种方式登录时，需要在打开的浏览器页面中完成 OpenAI 的登录。  
-
-我们会自动点击页面中的 `Log in` 按钮、为您填写 `email`，并完成登录。
-
-登录完成后，浏览器会自动退出。
-=======
 开启后，你的账户密码将发送至一个第三方的代理服务器进行验证。  
->>>>>>> 6b2a59c6
-
 
 ```properties
 # 前面别的东西
@@ -445,26 +432,16 @@
 
 ```
 
-### 加载预设
-
-<<<<<<< HEAD
-可以配置一个**正向代理**来解决此问题。  
 
 ## 🦊 加载预设
 
-=======
->>>>>>> 6b2a59c6
 如果你想让机器人自动带上某种聊天风格，可以使用预设功能。  
 
 我们自带了 `猫娘` 和 `正常` 两种预设，你可以在 `presets` 文件夹下了解预设的写法。  
 
 使用 `加载预设 猫娘` 来加载猫娘预设。
 
-<<<<<<< HEAD
 你可以参考 [Awesome-ChatGPT-prompts-ZH_CN](https://github.com/L1Xu4n/Awesome-ChatGPT-prompts-ZH_CN) 来调教你的 ChatGPT。
-=======
-你可以参考[Awesome-ChatGPT-prompts-ZH_CN](https://github.com/L1Xu4n/Awesome-ChatGPT-prompts-ZH_CN) 来调教你的 ChatGPT。
->>>>>>> 6b2a59c6
 
 ## 📷 图片转文字
 
