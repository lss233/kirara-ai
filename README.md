--- conflicted
+++ resolved
@@ -25,12 +25,8 @@
 * [x] 群聊回复引用
 * [x] 关键词触发回复
 * [x] 正向代理
-<<<<<<< HEAD
-* [x] 无需浏览器登录
-=======
 * [x] 多种方式登录 OpenAI
 * [x] 多账号支持
->>>>>>> a9a55d9b
 * [x] 预设人格初始化
 
 
@@ -361,8 +357,6 @@
 session_token = "一串 ey 开头的东西"
 ```
 
-<<<<<<< HEAD
-=======
 
 ### OpenAI 邮箱密码登录
 
@@ -372,11 +366,11 @@
 
 当你使用这种方式登录时，需要在打开的浏览器页面中完成 OpenAI 的登录。  
 
-我们会自动点击页面中的 `Log in` 按钮、为您填写 `email`，剩下的需要您自己完成。
+我们会自动点击页面中的 `Log in` 按钮、为您填写 `email`，并完成登录。
 
 登录完成后，浏览器会自动退出。
 
->>>>>>> a9a55d9b
+
 ```properties
 # 前面别的东西
 [openai]
