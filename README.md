--- conflicted
+++ resolved
@@ -147,26 +147,13 @@
 
 ### 🚀 使用代理
 
-<<<<<<< HEAD
 如果你的网络访问 OpenAI 比较慢，或者你的 IP 被封锁了（需要验证码），可以通过配置代理的方式来连接到 OpenAI。  
-=======
-如果你的网络访问 OpenAI 比较慢，或者你的 IP 被封锁了（需要验证码）， 可以通过配置代理的方式来连接到 OpenAI。   
->>>>>>> daf93012
 
 #### 正向代理  
 
 使用正向代理方式访问 OpenAI, 你需要在运行本项目的主机上有一个可以访问的 HTTTP/HTTPS 代理服务器。  
 
-<<<<<<< HEAD
-> 可以参考： https://www.j000e.com/cloudflare/cfworkers_reverse_proxy.html  
->
->   你只需要代理 `chat.openai.com` 这一个域名即可。
-
-在 `"openai"` 中加入一条 `"base_url": <你的反代URL>` 即可。  
-=======
-  
 在 `"openai"` 中加入一条 `"proxy": <你的代理服务器地址>` 即可。  
->>>>>>> daf93012
 
 举个例子：
 ```jsonc
@@ -179,18 +166,7 @@
 ```
 ### OpenAI 邮箱密码登录
 
-<<<<<<< HEAD
-之后，所有发往 `chat.openai.com` 的请求都会通过 `base_url` 中配置的地址发送。  
-
-#### 正向代理  
-
-使用正向代理方式访问 OpenAI，你需要在运行本项目的主机上有一个可以访问的 HTTTP/HTTPS 代理服务器。  
-
-
-在 `"openai"` 中加入一条 `"proxy": <你的代理服务器地址>` 即可。  
-=======
 目前支持使用邮箱、密码的方式登录 OpenAI，但你需要购买并使用 [2captcha](https://2captcha.com?from=16366923) 的验证码破解服务来解决验证码。
->>>>>>> daf93012
 
 举个例子：
 ```jsonc
