--- conflicted
+++ resolved
@@ -174,8 +174,6 @@
             
         raise ValueError("Failed to get media data")
     
-<<<<<<< HEAD
-=======
     def get_base64_url(self) -> str:
         """获取媒体资源的Base64 URL"""
         if not self.media_id:
@@ -183,7 +181,6 @@
             
         return self._media_manager.get_base64_url(self.media_id)
     
->>>>>>> 470f0f26
     def get_description(self) -> str:
         """获取媒体资源的描述"""
         metadata = self._media_manager.get_metadata(self.media_id)
@@ -430,10 +427,7 @@
 VideoElement = VideoMessage
 EmojiElement = EmojiMessage
 JsonElement = JsonMessage
-<<<<<<< HEAD
-=======
 FaceElement = EmojiMessage
->>>>>>> 470f0f26
 
 # 示例用法
 if __name__ == "__main__":
