import contextvars
from typing import Any, Optional, Type, TypeVar, overload

T = TypeVar("T")

<<<<<<< HEAD
# 使用 contextvars 实现线程和异步安全的上下文管理
current_container = contextvars.ContextVar("current_container", default=None)

=======
>>>>>>> 6c6bc001
class DependencyContainer:
    """
        依赖注入容器，提供注册和解析的功能。你可以在此获取一些全局的对象。
    基本用法：
    ```python
    # 1. 注册全局对象 - 通常在初始化时使用
    container.register(YourObj, your_obj_instance)

    # 2. 获取全局对象 - 在你的逻辑代码中使用
    your_obj_instance = container.resolve(YourObj)

    # 3. 销毁全局对象 - 通常在系统/插件销毁时使用
    container.destroy(YourObj)

    # 4. 创建作用域容器 - 作用域容器内注册的对象只在作用域内可被访问
    # 离开作用域的上下文后无法取到该对象
    # 全局容器注册对象
    container.register(KiraraObj, kirara_obj)
    with container.scoped() as scoped_container:
        # 注册作用域对象
        scoped_container.register(YourObj, your_obj_instance)
        # 获取作用域对象
        scoped_container.resolve(YourObj)
        # 作用域容器也可以获取到全局容器的对象
        container.has(KiraraObj) #  返回 True
        # 甚至还能再创建新的作用域容器
        with scoped_container.scoped() as another_scoped_container:
            another_scoped_container.has(YourObj) # True
    # 离开作用域上下文后无法获取到该对象

    container.has(YourObj) # 返回 False
    ```

    docs: https://docs.python.org/zh-cn/3.13/library/contextvars.html#module-contextvars

    Attributes:
        parent (DependencyContainer): 父容器实例，用于支持作用域嵌套
        registry (dict): 存储当前容器注册的值或对象实例，格式为{key: value|object}


    Methods:
        register: 向容器注册一个key-value对
        resolve: 从容器解析获取一个值或对象实例
        destroy: 从容器中移除一个值或对象实例
        scoped: 创建一个新的作用域容器
    """
    def __init__(self, parent=None):
        self.parent = parent  # 父容器，用于支持作用域嵌套
        self.registry = {}  # 当前容器的注册表

    def register(self, key, value):
        """
        向容器注册一个值或者实例。


        Args:
            key: 对象的标识键, 一般为对象的类 (Type) 如 IMManager, LLMManager等, 
                会根据类型自动查找对应对象实例。
            value: 值/对象实例
        """
        self.registry[key] = value

    @overload
    def resolve(self, key: Type[T]) -> T: ...

    @overload
    def resolve(self, key: Any) -> Any: ...

    def resolve(self, key: Type[T] | Any) -> T | Any:
        """
        依照{key}从容器解析出一个值或对象实例。
        如果{key}在当前容器中不存在，则会递归查找父容器。

        Args:
            key: 对象的标识键, 一般为对象的类 (Type) 如 IMManager, LLMManager等, 
                会根据类型自动查找对应对象实例。

        Returns:
            值/对象实例

        Raises:
            KeyError: {key}在当前容器和父容器中都不存在时抛出
        """
        if key in self.registry:
            return self.registry[key]

        elif self.parent:
            return self.parent.resolve(key)
        else:
            raise KeyError(f"Dependency {key} not found.")


    def has(self, key: Type[T] | Any) -> bool:
        """
        检测容器中是否能解析出某个键所对应的值。
        Args:
            key: 对象的标识键
        Returns:
            成功返回 True, 失败返回 False
        """
        return key in self.registry or (self.parent is not None and self.parent.has(key))

    @overload
    def destroy(self, key: Type[T], recursive: bool = False) -> None: ...

    @overload
    def destroy(self, key: Any, recursive: bool = False) -> None: ...

    def destroy(self, key: Type[T] | Any, recursive: bool = False) -> None:
        """
        从容器中移除一个值或对象实例。支持递归删除父元素。
        但是最好不要递归，你可能会删除一些系统对象

        Args:
            key: 对象的标识键
            recursive: 是否递归删除父元素, 默认False。注意这是unsafe方法, 请注意不要删除系统对象。
        Raises:
            KeyError: {key}在当前容器和父容器中都不存在时抛出
        """
        if key in self.registry:
            del self.registry[key]
        elif self.parent and recursive:
            self.parent.destroy(key, recursive)
        else: 
            raise KeyError(f"Cannot destroy dependency {key} which is not found in registry or parent container's registry.")


    def scoped(self):
        """创建一个新的作用域容器"""
        new_container = ScopedContainer(self)

        if DependencyContainer in self.registry:
            new_container.registry[DependencyContainer] = new_container
            new_container.registry[ScopedContainer] = new_container
        return new_container


# 使用 contextvars 实现线程和异步安全的上下文管理
current_container = contextvars.ContextVar[Optional[DependencyContainer]]("current_container", default=None)

class ScopedContainer(DependencyContainer):
    def __init__(self, parent):
        super().__init__(parent)

    def __enter__(self):
        # 将当前容器设置为新的作用域容器
        self.token = current_container.set(self)
        return self

    def __exit__(self, exc_type, exc_value, traceback):
        # 恢复之前的容器
        current_container.reset(self.token)<|MERGE_RESOLUTION|>--- conflicted
+++ resolved
@@ -3,12 +3,6 @@
 
 T = TypeVar("T")
 
-<<<<<<< HEAD
-# 使用 contextvars 实现线程和异步安全的上下文管理
-current_container = contextvars.ContextVar("current_container", default=None)
-
-=======
->>>>>>> 6c6bc001
 class DependencyContainer:
     """
         依赖注入容器，提供注册和解析的功能。你可以在此获取一些全局的对象。
