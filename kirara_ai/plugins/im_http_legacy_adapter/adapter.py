import asyncio
import re
import time
from typing import Any, Dict, List, Optional, Protocol

from pydantic import BaseModel, ConfigDict, Field
from quart import Quart, request

from kirara_ai.im.adapter import IMAdapter
from kirara_ai.im.message import ImageMessage, IMMessage, TextMessage, VoiceMessage
from kirara_ai.im.sender import ChatSender
from kirara_ai.logger import get_logger
from kirara_ai.web.app import WebServer
from kirara_ai.workflow.core.dispatch import WorkflowDispatcher

# 全局变量，用于跟踪是否已经设置了路由
_is_first_setup = True
# 全局变量，用于存储所有已授权的API密钥
_authorized_api_keys: List[str] = []


class HttpLegacyConfig(BaseModel):
    """HTTP Legacy API 配置"""

    api_key: Optional[str] = Field(description="自定义的API密钥，设置后，请求接口时需要带上这个密钥，若填空则不校验。", default=None)
    model_config = ConfigDict(extra="allow")


class ResponseResult:
    def __init__(self, message=None, voice=None, image=None, result_status="SUCCESS"):
        self.result_status = result_status
        self.message = (
            []
            if message is None
            else message if isinstance(message, list) else [message]
        )
        self.voice = (
            [] if voice is None else voice if isinstance(voice, list) else [voice]
        )
        self.image = (
            [] if image is None else image if isinstance(image, list) else [image]
        )

    def to_dict(self):
        return {
            "result": self.result_status,
            "message": self.message,
            "voice": self.voice,
            "image": self.image,
        }

    def pop_all(self):
        self.message = []
        self.voice = []
        self.image = []


class MessageHandler(Protocol):
    async def __call__(self, message: IMMessage) -> None: ...


class V2Request:
    def __init__(self, session_id: str, username: str, message: str, request_time: str):
        self.session_id = session_id
        self.username = username
        self.message = message
        self.result = ResponseResult()
        self.request_time = request_time
        self.done = False
        self.response_event = asyncio.Event()


class HttpLegacyAdapter(IMAdapter):
    """HTTP Legacy API适配器"""

    dispatcher: WorkflowDispatcher
    web_server: WebServer

    def __init__(self, config: HttpLegacyConfig):
        self.config = config
        self.app = Quart(__name__, static_folder=None)
        self.request_dic: Dict[str, V2Request] = {}
        self.logger = get_logger("HTTP-Legacy-Adapter")

    def convert_to_message(self, raw_message: Any) -> IMMessage:
        data = raw_message
        username = data.get("username", "某人")
        message_text = data.get("message", "")
        session_id = data.get("session_id", "friend-default_session")

        if (
            session_id.startswith("group-")
            and len(session_id.split("-")) == 2
            and ":" in session_id.split("-")[1]
        ):
            # group-group_id:user_id
            ids = session_id.split("-")[1].split(":")
            sender = ChatSender.from_group_chat(
                user_id=ids[1], group_id=ids[0], display_name=username
            )
        else:
            sender = ChatSender.from_c2c_chat(user_id=session_id, display_name=username)

        return IMMessage(
            sender=sender,
            message_elements=[TextMessage(text=message_text)],
            raw_message={"session_id": session_id, **data},
        )

    async def handle_message_elements(self, result: ResponseResult, message: IMMessage):
        for element in message.message_elements:
            if isinstance(element, TextMessage):
                result.message.append(element.text)
            elif isinstance(element, VoiceMessage):
                result.voice.append(element.url)
            elif isinstance(element, ImageMessage):
                result.image.append(element.url)

    def verify_api_key(self) -> bool:
        """验证API密钥"""
        if not self.config.api_key:
            return True
            
        auth_header = request.headers.get("Authorization", "")
        # 支持 Bearer 认证和直接传递 API Key
        if auth_header.startswith("Bearer "):
            auth_header = auth_header[7:]  # 移除 "Bearer " 前缀
            
        return auth_header == self.config.api_key or auth_header in _authorized_api_keys

    def create_auth_error_response(self):
        """创建认证失败的响应"""
        return ResponseResult(message="认证失败", result_status="FAILED").to_dict(), 401

    def setup_routes(self):
        @self.app.route("/v1/chat", methods=["POST"])
        async def v1_chat():
            # 验证 API Key
            if not self.verify_api_key():
                return self.create_auth_error_response()

            data = await request.get_json()
            message = self.convert_to_message(data)
            result = ResponseResult()

            async def handle_response(resp_message: IMMessage):
                await self.handle_message_elements(result, resp_message)

            message.sender.raw_metadata["callback_func"] = handle_response

            await self.dispatcher.dispatch(self, message)
            return result.to_dict()

        @self.app.route("/v2/chat", methods=["POST"])
        async def v2_chat():
            # 验证 API Key
            if not self.verify_api_key():
                return self.create_auth_error_response()

            data = await request.get_json()
            request_time = str(int(time.time() * 1000))

            message = self.convert_to_message(data)
            session_id = message.raw_message["session_id"]

            bot_request = V2Request(
                session_id,
                message.sender.display_name,
                data.get("message", ""),
                request_time,
            )
            self.request_dic[request_time] = bot_request

            async def handle_response(resp_message: IMMessage):
                await self.handle_message_elements(bot_request.result, resp_message)
                bot_request.response_event.set()

            message.sender.raw_metadata["callback_func"] = handle_response
            asyncio.create_task(self.dispatcher.dispatch(self, message))
            return request_time

        @self.app.route("/v2/chat/response", methods=["GET"])
        async def v2_chat_response():
            # 验证 API Key
            if not self.verify_api_key():
                return self.create_auth_error_response()

            request_id = request.args.get("request_id", "")
            request_id = re.sub(r'^[%22%27"\'"]*|[%22%27"\'"]*$', "", request_id)

            bot_request = self.request_dic.get(request_id)
            if bot_request is None:
                return ResponseResult(
                    message="没有更多了！", result_status="FAILED"
                ).to_dict()

            await bot_request.response_event.wait()
            bot_request.response_event.clear()

            response = bot_request.result.to_dict()
            bot_request.result = ResponseResult()

            if bot_request.done:
                self.request_dic.pop(request_id)

            return response

    async def send_message(self, message: IMMessage, recipient: ChatSender):
        """此处负责 HTTP 的响应逻辑"""
<<<<<<< HEAD
        await recipient.raw_metadata["callback_func"](message)
        
    @property
    def is_standalone(self):
        return "host" in self.config.__pydantic_extra__ and self.config.__pydantic_extra__["host"] is not None

    async def _start_standalone_server(self):
        """启动独立HTTP服务器"""
=======
        if isinstance(recipient, ChatSender):
            await recipient.callback(message)

    async def start(self):
        """启动HTTP服务器"""
>>>>>>> fa3ebda5
        # 使用 hypercorn 配置来正确处理关闭信号
        from hypercorn.asyncio import serve
        from hypercorn.config import Config
        from hypercorn.logging import Logger

        from kirara_ai.logger import HypercornLoggerWrapper

        config = Config()
        host = self.config.__pydantic_extra__["host"]
        port = self.config.__pydantic_extra__.get("port", 8080)
        config.bind = [f"{host}:{port}"]
        config._log = Logger(config)
        config._log.access_logger = HypercornLoggerWrapper(self.app.logger)
        config._log.error_logger = HypercornLoggerWrapper(self.app.logger)
        self.server_task = asyncio.create_task(serve(self.app, config))

    async def start(self):
        """启动HTTP服务器"""
        global _is_first_setup, _authorized_api_keys
        
        if self.is_standalone:
            self.logger.warning("正在使用过时的独立模式，请尽快更新为集成模式。")
            await self._start_standalone_server()
            self.setup_routes()
        else:
            # 通过 FastAPI 的 mount 方法挂载 Quart 应用，需要修改路由以适配 sub-path
            # 为所有的路由添加前缀
            if _is_first_setup:
                self.setup_routes()
                self.web_server.mount_app("/api", self.app)
                _is_first_setup = False
            else:
                if self.config.api_key and self.config.api_key not in _authorized_api_keys:
                    _authorized_api_keys.append(self.config.api_key)

        # 启动清理过期请求的任务
        self.cleanup_task = asyncio.create_task(self.cleanup_expired_requests())

    async def cleanup_expired_requests(self):
        """清理过期的请求"""
        while True:
            now = time.time()
            expired_keys = [
                key
                for key, req in self.request_dic.items()
                if now - int(key) / 1000 > 600
            ]
            for key in expired_keys:
                self.request_dic.pop(key)
            await asyncio.sleep(60)

    async def stop(self):
        """停止HTTP服务器"""
        global _authorized_api_keys
        
        # 如果有API密钥，从授权列表中移除
        if self.config.api_key and self.config.api_key in _authorized_api_keys:
            _authorized_api_keys.remove(self.config.api_key)
            
        if self.is_standalone and hasattr(self, "server_task"):
            self.server_task.cancel()
            try:
                await self.server_task
            except asyncio.CancelledError:
                pass
            except Exception as e:
                self.app.logger.error(f"Error during server shutdown: {e}")

        if hasattr(self, "cleanup_task"):
            self.cleanup_task.cancel()
            try:
                await self.cleanup_task
            except asyncio.CancelledError:
                pass<|MERGE_RESOLUTION|>--- conflicted
+++ resolved
@@ -207,7 +207,6 @@
 
     async def send_message(self, message: IMMessage, recipient: ChatSender):
         """此处负责 HTTP 的响应逻辑"""
-<<<<<<< HEAD
         await recipient.raw_metadata["callback_func"](message)
         
     @property
@@ -216,13 +215,7 @@
 
     async def _start_standalone_server(self):
         """启动独立HTTP服务器"""
-=======
-        if isinstance(recipient, ChatSender):
-            await recipient.callback(message)
-
-    async def start(self):
-        """启动HTTP服务器"""
->>>>>>> fa3ebda5
+        
         # 使用 hypercorn 配置来正确处理关闭信号
         from hypercorn.asyncio import serve
         from hypercorn.config import Config
