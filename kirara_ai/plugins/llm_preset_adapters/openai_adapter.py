--- conflicted
+++ resolved
@@ -24,10 +24,6 @@
 async def convert_parts_factory(messages: LLMChatMessage, media_manager: MediaManager) -> list[dict]:
     if messages.role == "tool":
         # typing.cast 指定类型，避免mypy报错
-<<<<<<< HEAD
-        results = cast(list[LLMToolResultContent], messages.content)
-        return [{"role": "tool", "tool_call_id": result.id, "content": resolve_tool_results(result, media_manager)} for result in results]
-=======
         elements = cast(list[LLMToolResultContent], messages.content)
         outputs = []
         for element in elements:
@@ -51,7 +47,6 @@
                 "content": output,
             })
         return outputs
->>>>>>> 18883423
     else:
         parts = []
         elements = cast(list[LLMChatContentPartType], messages.content)
@@ -103,38 +98,6 @@
         }
     } for tool in tools]
 
-<<<<<<< HEAD
-def resolve_tool_calls_from_response(tool_calls: Optional[list[dict]]):
-    if tool_calls is None:
-        return None
-    else:
-        return [ToolCall(
-            id=call["id"],
-            type=call["type"],
-            function=Function(
-                name=call["function"]["name"],
-                arguments=json.loads(call["function"].get("arguments", "{}"))
-            )
-        ) for call in tool_calls]
-    
-def resolve_tool_results(element: LLMToolResultContent, media_manager: MediaManager) -> str:
-    output = ""
-    for content in element.content:
-        if isinstance(content, tools.TextContent):
-            output = content.text
-        elif isinstance(content, tools.MediaContent):
-                    media = media_manager.get_media(content.media_id)
-                    if media is None:
-                        raise ValueError(f"Media {content.media_id} not found")
-                    output += f"<media id={content.media_id} mime_type={content.mime_type} />"
-        else:
-            raise ValueError(f"Unsupported content type: {type(content)}")
-    if element.isError:
-        output = f"an error occurred when calling the tool: {element.name}\n" + output
-    return output
-    
-=======
->>>>>>> 18883423
 class OpenAIConfig(BaseModel):
     api_key: str
     api_base: str = "https://api.openai.com/v1"
