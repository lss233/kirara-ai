import asyncio
import base64
<<<<<<< HEAD
import json
from typing import Any, Dict, List, Literal, Optional, cast
=======
from typing import Any, Dict, List, Literal, cast
>>>>>>> 18883423

import aiohttp
import requests
from pydantic import BaseModel, ConfigDict
from mcp.types import TextContent, ImageContent, EmbeddedResource

import kirara_ai.llm.format.tool as tool
from kirara_ai.llm.adapter import AutoDetectModelsProtocol, LLMBackendAdapter
from kirara_ai.llm.format.message import (LLMChatContentPartType, LLMChatImageContent, LLMChatMessage,
                                          LLMChatTextContent, LLMToolCallContent, LLMToolResultContent, RoleType)
from kirara_ai.llm.format.request import LLMChatRequest, Tool
from kirara_ai.llm.format.response import LLMChatResponse, Message, Usage
from kirara_ai.logger import get_logger
from kirara_ai.media import MediaManager
from kirara_ai.tracing import trace_llm_chat

from .utils import generate_tool_call_id, pick_tool_calls

SAFETY_SETTINGS = [{
    "category": "HARM_CATEGORY_HARASSMENT",
    "threshold": "BLOCK_NONE"
}, {
    "category": "HARM_CATEGORY_HATE_SPEECH",
    "threshold": "BLOCK_NONE"
}, {
    "category": "HARM_CATEGORY_SEXUALLY_EXPLICIT",
    "threshold": "BLOCK_NONE"
}, {
    "category": "HARM_CATEGORY_DANGEROUS_CONTENT",
    "threshold": "BLOCK_NONE"
}, {
    "category": "HARM_CATEGORY_CIVIC_INTEGRITY",
    "threshold": "BLOCK_NONE"
}]

# POST 模式支持最大 20 MB 的 inline data
INLINE_LIMIT_SIZE = 1024 * 1024 * 20

IMAGE_MODAL_MODELS = [
    "gemini-2.0-flash-exp"
]


class GeminiConfig(BaseModel):
    api_key: str
    api_base: str = "https://generativelanguage.googleapis.com/v1beta"
    model_config = ConfigDict(frozen=True)


async def convert_non_tool_message(msg: LLMChatMessage, media_manager: MediaManager) -> dict:
    parts: List[Dict[str, Any]] = []
    elements = cast(list[LLMChatContentPartType], msg.content)
    for element in elements:
        if isinstance(element, LLMChatTextContent):
            parts.append({"text": element.text})
        elif isinstance(element, LLMChatImageContent):
            media = media_manager.get_media(element.media_id)
            if media is None:
                raise ValueError(f"Media {element.media_id} not found")
            parts.append({
                "inline_data": {
                    "mime_type": str(media.mime_type),
                    "data": await media.get_base64()
                }
            })
        elif isinstance(element, LLMToolCallContent):
            parts.append({
                "functionCall": {
                    "name": element.name,
                    "args": element.parameters 
                }
            })
    return {
        "role": "model" if msg.role == "assistant" else "user",
        "parts": parts
    }

async def convert_llm_chat_message_to_gemini_message(msg: LLMChatMessage, media_manager: MediaManager) -> dict:
    if msg.role in ["user", "assistant", "system"]:
        return await convert_non_tool_message(msg, media_manager)
    elif msg.role == "tool":
        results = cast(list[LLMToolResultContent], msg.content)
        return {"role": "user", "parts": [resolve_tool_results(result, media_manager) for result in results]}
    else:
        raise ValueError(f"Invalid role: {msg.role}")

<<<<<<< HEAD
def resolve_function_call(calls: list[LLMChatContentPartType]) -> Optional[list[ToolCall]]:
    tool_calls = [
        ToolCall(
            function=Function(name=call.name, arguments=call.parameters)
        ) for call in calls if isinstance(call, LLMToolCallContent)
    ]
    if tool_calls:
        return tool_calls
    else:
        return None

=======
>>>>>>> 18883423
def convert_tools_to_gemini_format(tools: list[Tool]) -> list[dict[Literal["function_declarations"], list[dict]]]:
    # 定义允许的字段结构
    allowed_keys = {
        "name": True,
        "description": True,
        "parameters": {
            "type": True,
            "properties": {
                "*": {
                    "type": True,
                    "title": True,
                    "description": True,
                    "enum": True,
                    "default": True,
                    "items": True,
                }
            },
            "required": True
        }
    }

    def filter_dict(data: dict, allowed: dict) -> dict:
        """递归过滤字典，只保留允许的字段"""
        result = {}
        for key, value in allowed.items():
            if key == "*" and isinstance(value, dict):
                # 处理通配符情况，适用于 properties 字典
                for data_key, data_value in data.items():
                    if isinstance(data_value, dict):
                        result[data_key] = filter_dict(data_value, value)
                    else:
                        result[data_key] = data_value
            elif key in data:
                if isinstance(value, dict) and isinstance(data[key], dict):
                    # 如果是嵌套字典，递归处理
                    result[key] = filter_dict(data[key], value)
                else:
                    # 否则直接保留值
                    result[key] = data[key]
        return result

    function_declarations = []
    for tool in tools:
        # 将Tool对象转换为字典
        tool_dict = tool.model_dump()
        # 过滤出需要的字段
        filtered_tool = filter_dict(tool_dict, allowed_keys)
        function_declarations.append(filtered_tool)

    return [{"function_declarations": function_declarations}]

def resolve_tool_results(element: LLMToolResultContent) -> dict:
    # 全部拼接成字符串
    output = ""
    for content in element.content:
        if isinstance(content, tool.TextContent):
            output += content.text
        elif isinstance(content, tool.MediaContent):
            # FIXME: Gemini 不支持 response 传媒体内容，需要从额外的 message 中传入，类似于 **篡改记忆**
            output += f"<media id={content.media_id} mime_type={content.mime_type} />"
    return {
        "functionResponse": {
            "name": element.name,
            "response": {"error": output} if element.isError else {"output": output}
        }
    }

class GeminiAdapter(LLMBackendAdapter, AutoDetectModelsProtocol):

    media_manager: MediaManager

    def __init__(self, config: GeminiConfig):
        self.config = config
        self.logger = get_logger("GeminiAdapter")

    @trace_llm_chat
    def chat(self, req: LLMChatRequest) -> LLMChatResponse:
        api_url = f"{self.config.api_base}/models/{req.model}:generateContent"
        headers = {
            "x-goog-api-key": self.config.api_key,
            "Content-Type": "application/json",
        }

        # create a new asyncio loop to run the convert_llm_chat_message_to_gemini_message function
        loop = asyncio.new_event_loop()
        asyncio.set_event_loop(loop)

        response_modalities = ["text"]
        if req.model in IMAGE_MODAL_MODELS:
            response_modalities.append("image")

        data = {
            "contents": loop.run_until_complete(asyncio.gather(*[convert_llm_chat_message_to_gemini_message(msg, self.media_manager) for msg in req.messages])),
            "generationConfig": {
                "temperature": req.temperature,
                "topP": req.top_p,
                "topK": 40,
                "maxOutputTokens": req.max_tokens,
                "stopSequences": req.stop,
                "responseModalities": response_modalities,
            },
            "safetySettings": SAFETY_SETTINGS,
            "tools": convert_tools_to_gemini_format(req.tools) if req.tools else None,
        }
        
        self.logger.debug(f"Gemini request: {data}")

        # Remove None fields
        data = {k: v for k, v in data.items() if v is not None}

        response = self._post_with_retry(api_url, json=data, headers=headers)

        try:
            response_data = response.json()
        except Exception as e:
            self.logger.error(f"API Response: {response.text}")
            raise e
        content: List[LLMChatContentPartType] = []
        role = "assistant"
        for part in response_data["candidates"][0]["content"]["parts"]:
            if "text" in part:
                content.append(LLMChatTextContent(text=part["text"]))
            elif "inlineData" in part:
                decoded_image_data = base64.b64decode(part["inlineData"]["data"])
                media = loop.run_until_complete(
                    self.media_manager.register_from_data(
                        data=decoded_image_data,
                        format=part["inlineData"]["mimeType"].removeprefix(
                            "image/"),
                        source="gemini response")
                )
                content.append(LLMChatImageContent(media_id=media))
            elif "functionCall" in part:
                content.append(
                    LLMToolCallContent(
                            id=generate_tool_call_id(part["functionCall"]["name"]), 
                            name=part["functionCall"]["name"], 
                            parameters=part["functionCall"].get("args", None)
                        )
                    )
    
        return LLMChatResponse(
            model=req.model,
            usage=Usage(
                prompt_tokens=response_data["usageMetadata"].get(
                    "promptTokenCount"),
                cached_tokens=response_data["usageMetadata"].get(
                    "cachedContentTokenCount"),
                completion_tokens=sum([modality.get(
                    "tokenCount", 0) for modality in response_data.get("promptTokensDetails", [])]),
                total_tokens=response_data["usageMetadata"].get(
                    "totalTokenCount"),
            ),
            message=Message(
                content=content,
                role=cast(RoleType, role),
                finish_reason=response_data["candidates"][0].get("finishReason"),
                tool_calls=pick_tool_calls(content)
            ),
        )

    async def auto_detect_models(self) -> list[str]:
        api_url = f"{self.config.api_base}/models"
        async with aiohttp.ClientSession(trust_env=True) as session:
            async with session.get(
                api_url, headers={"x-goog-api-key": self.config.api_key}
            ) as response:
                if response.status != 200:
                    self.logger.error(f"获取模型列表失败: {await response.text()}")
                    response.raise_for_status()
                response_data = await response.json()
                return [
                    model["name"].removeprefix("models/")
                    for model in response_data["models"]
                    if "generateContent" in model["supportedGenerationMethods"]
                ]

    def _post_with_retry(self, url: str, json: dict, headers: dict, retry_count: int = 3) -> requests.Response: # type: ignore
        for i in range(retry_count):
            try:
                response = requests.post(url, json=json, headers=headers)
                response.raise_for_status()
                return response
            except requests.exceptions.RequestException as e:
                if i == retry_count - 1:
                    self.logger.error(
                        f"API Response: {response.text if 'response' in locals() else 'No response'}")
                    raise e
                else:
                    self.logger.warning(
                        f"Request failed, retrying {i+1}/{retry_count}: {e}")<|MERGE_RESOLUTION|>--- conflicted
+++ resolved
@@ -1,11 +1,6 @@
 import asyncio
 import base64
-<<<<<<< HEAD
-import json
-from typing import Any, Dict, List, Literal, Optional, cast
-=======
 from typing import Any, Dict, List, Literal, cast
->>>>>>> 18883423
 
 import aiohttp
 import requests
@@ -92,20 +87,6 @@
     else:
         raise ValueError(f"Invalid role: {msg.role}")
 
-<<<<<<< HEAD
-def resolve_function_call(calls: list[LLMChatContentPartType]) -> Optional[list[ToolCall]]:
-    tool_calls = [
-        ToolCall(
-            function=Function(name=call.name, arguments=call.parameters)
-        ) for call in calls if isinstance(call, LLMToolCallContent)
-    ]
-    if tool_calls:
-        return tool_calls
-    else:
-        return None
-
-=======
->>>>>>> 18883423
 def convert_tools_to_gemini_format(tools: list[Tool]) -> list[dict[Literal["function_declarations"], list[dict]]]:
     # 定义允许的字段结构
     allowed_keys = {
