import asyncio
import base64

import aiohttp
import requests
from pydantic import BaseModel, ConfigDict

from kirara_ai.llm.adapter import AutoDetectModelsProtocol, LLMBackendAdapter
from kirara_ai.llm.format.message import LLMChatImageContent, LLMChatMessage, LLMChatTextContent
from kirara_ai.llm.format.request import LLMChatRequest
from kirara_ai.llm.format.response import LLMChatResponse, Message, Usage
from kirara_ai.logger import get_logger
from kirara_ai.media import MediaManager
<<<<<<< HEAD
=======
from kirara_ai.tracing import trace_llm_chat
>>>>>>> 470f0f26

SAFETY_SETTINGS = [{
    "category": "HARM_CATEGORY_HARASSMENT",
    "threshold": "BLOCK_NONE"
},{
    "category": "HARM_CATEGORY_HATE_SPEECH",
    "threshold": "BLOCK_NONE"
},{
    "category": "HARM_CATEGORY_SEXUALLY_EXPLICIT",
    "threshold": "BLOCK_NONE"
},{
    "category": "HARM_CATEGORY_DANGEROUS_CONTENT",
    "threshold": "BLOCK_NONE"
},{
    "category": "HARM_CATEGORY_CIVIC_INTEGRITY",
    "threshold": "BLOCK_NONE"
}]

# POST 模式支持最大 20 MB 的 inline data
INLINE_LIMIT_SIZE = 1024 * 1024 * 20

IMAGE_MODAL_MODELS = [
    "gemini-2.0-flash-exp"
]

class GeminiConfig(BaseModel):
    api_key: str
    api_base: str = "https://generativelanguage.googleapis.com/v1beta"
    model_config = ConfigDict(frozen=True)


async def convert_llm_chat_message_to_gemini_message(msg: LLMChatMessage, media_manager: MediaManager) -> dict:
    parts = []
    for element in msg.content:
        if isinstance(element, LLMChatTextContent):
            parts.append({"text": element.text})
        elif isinstance(element, LLMChatImageContent):
            media = media_manager.get_media(element.media_id)
            parts.append({
                "inline_data": {
                    "mime_type": media.mime_type,
                    "data": await media.get_base64()
                }
            })

    return {
        "role": "model" if msg.role == "assistant" else "user",
        "parts": parts
    }


class GeminiAdapter(LLMBackendAdapter, AutoDetectModelsProtocol):
    
    media_manager: MediaManager
    
    def __init__(self, config: GeminiConfig):
        self.config = config
        self.logger = get_logger("GeminiAdapter")

    @trace_llm_chat
    def chat(self, req: LLMChatRequest) -> LLMChatResponse:
        api_url = f"{self.config.api_base}/models/{req.model}:generateContent"
        headers = {
            "x-goog-api-key": self.config.api_key,
            "Content-Type": "application/json",
        }
        
        # create a new asyncio loop to run the convert_llm_chat_message_to_gemini_message function
        loop = asyncio.new_event_loop()
        asyncio.set_event_loop(loop)
        # use asyncio gather to run the convert_llm_chat_message_to_gemini_message function
        contents = loop.run_until_complete(
            asyncio.gather(
                *[convert_llm_chat_message_to_gemini_message(msg, self.media_manager) for msg in req.messages]
            )
        )

        data = {
            "contents": contents ,
            "generationConfig": {
                "temperature": req.temperature,
                "topP": req.top_p,
                "topK": 40,
                "maxOutputTokens": req.max_tokens,
                "stopSequences": req.stop,
                "responseModalities": ["text"],
            },
            "safetySettings": SAFETY_SETTINGS,
        }
        
        if req.model in IMAGE_MODAL_MODELS:
            data["generationConfig"]["responseModalities"] = ["text", "image"]

        # Remove None fields
        data = {k: v for k, v in data.items() if v is not None}
        
        response = self._post_with_retry(api_url, json=data, headers=headers)
        
        try:
            response_data = response.json()
        except Exception as e:
            print(f"API Response: {response.text}")
            raise e
        content = []
        for part in response_data["candidates"][0]["content"]["parts"]:
            if "text" in part:
                content.append(LLMChatTextContent(text=part["text"]))
            elif "inlineData" in part :
                data = base64.b64decode(part["inlineData"]["data"])
                media = loop.run_until_complete(self.media_manager.register_from_data(data=data, format=part["inlineData"]["mimeType"].removeprefix("image/"), source="gemini response"))
                content.append(LLMChatImageContent(media_id=media))
                
        return LLMChatResponse(
            model=req.model,
            usage=Usage(
                prompt_tokens=response_data["usageMetadata"].get("promptTokenCount"),
                cached_tokens=response_data["usageMetadata"].get("cachedContentTokenCount"),
                completion_tokens=sum([modality.get("tokenCount", 0) for modality in response_data.get("promptTokensDetails", [])]),
                total_tokens=response_data["usageMetadata"].get("totalTokenCount"),
            ),
            message=Message(
                content=content,
                role="assistant",
                finish_reason=response_data["candidates"][0].get("finishReason"),
            ),
        )

    async def auto_detect_models(self) -> list[str]:
        api_url = f"{self.config.api_base}/models"
        async with aiohttp.ClientSession(trust_env=True) as session:
            async with session.get(
                api_url, headers={"x-goog-api-key": self.config.api_key}
            ) as response:
                if response.status != 200:
                    self.logger.error(f"获取模型列表失败: {await response.text()}")
                    response.raise_for_status()
                response_data = await response.json()
                return [
                    model["name"].removeprefix("models/")
                    for model in response_data["models"]
                    if "generateContent" in model["supportedGenerationMethods"]
                ]

    def _post_with_retry(self, url: str, json: dict, headers: dict, retry_count: int = 3) -> requests.Response:
        for i in range(retry_count):
            try:
                response = requests.post(url, json=json, headers=headers)
                response.raise_for_status()
                return response
            except requests.exceptions.RequestException as e:
                if i == retry_count - 1:
                    print(f"API Response: {response.text if 'response' in locals() else 'No response'}")
                    raise e
                else:
                    self.logger.warning(f"Request failed, retrying {i+1}/{retry_count}: {e}")<|MERGE_RESOLUTION|>--- conflicted
+++ resolved
@@ -11,10 +11,7 @@
 from kirara_ai.llm.format.response import LLMChatResponse, Message, Usage
 from kirara_ai.logger import get_logger
 from kirara_ai.media import MediaManager
-<<<<<<< HEAD
-=======
 from kirara_ai.tracing import trace_llm_chat
->>>>>>> 470f0f26
 
 SAFETY_SETTINGS = [{
     "category": "HARM_CATEGORY_HARASSMENT",
