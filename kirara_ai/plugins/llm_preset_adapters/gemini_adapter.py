--- conflicted
+++ resolved
@@ -3,12 +3,8 @@
 
 import aiohttp
 import requests
-<<<<<<< HEAD
-from pydantic import BaseModel, ConfigDict
+from pydantic import ConfigDict
 from typing import Optional, cast, Literal
-=======
-from pydantic import ConfigDict
->>>>>>> 6c6bc001
 
 from kirara_ai.config.global_config import LLMBackendConfig
 from kirara_ai.llm.adapter import AutoDetectModelsProtocol, LLMBackendAdapter
@@ -95,7 +91,7 @@
 
         return {"parts": parts}
 
-def resolve_function_call(calls: list) -> Optional[list[ToolCall]]:
+def resolve_function_call(calls: list[LLMChatContentPartType]) -> Optional[list[ToolCall]]:
     tool_calls = [
         ToolCall(
             model="gemini",
@@ -109,15 +105,7 @@
 
 def convert_tools_to_gemini_format(tools: list[Tool]) -> list[dict[Literal["function_declarations"], list[dict]]]:
     return [{
-        "function_declarations": [{
-            "name": tool.name,
-            "description": tool.description,
-            "parameters": {
-                "type": tool.parameters.type,
-                "properties": tool.parameters.properties,
-                "required": tool.parameters.required
-            }
-        } for tool in tools]
+        "function_declarations": [tool.model_dump(exclude={"strict": True, "parameters": {"additionalProperties": True}}) for tool in tools]
     }]
 
 class GeminiAdapter(LLMBackendAdapter, AutoDetectModelsProtocol):
