import asyncio
import base64
from typing import Any, Dict, List, Literal, cast

import aiohttp
import requests
from pydantic import BaseModel, ConfigDict

import kirara_ai.llm.format.tool as tool
<<<<<<< HEAD
from kirara_ai.llm.adapter import AutoDetectModelsProtocol, LLMBackendAdapter, LLMChatProtocol, LLMEmbeddingProtocol
=======
from kirara_ai.config.global_config import ModelConfig
from kirara_ai.llm.adapter import AutoDetectModelsProtocol, LLMBackendAdapter
>>>>>>> aa7eefd0
from kirara_ai.llm.format.message import (LLMChatContentPartType, LLMChatImageContent, LLMChatMessage,
                                          LLMChatTextContent, LLMToolCallContent, LLMToolResultContent, RoleType)
from kirara_ai.llm.format.request import LLMChatRequest, Tool
from kirara_ai.llm.format.response import LLMChatResponse, Message, Usage
<<<<<<< HEAD
from kirara_ai.llm.format.embedding import LLMEmbeddingRequest, LLMEmbeddingResponse
=======
from kirara_ai.llm.model_types import LLMAbility, ModelType
>>>>>>> aa7eefd0
from kirara_ai.logger import get_logger
from kirara_ai.media import MediaManager
from kirara_ai.tracing import trace_llm_chat

from .utils import generate_tool_call_id, pick_tool_calls

SAFETY_SETTINGS = [{
    "category": "HARM_CATEGORY_HARASSMENT",
    "threshold": "BLOCK_NONE"
}, {
    "category": "HARM_CATEGORY_HATE_SPEECH",
    "threshold": "BLOCK_NONE"
}, {
    "category": "HARM_CATEGORY_SEXUALLY_EXPLICIT",
    "threshold": "BLOCK_NONE"
}, {
    "category": "HARM_CATEGORY_DANGEROUS_CONTENT",
    "threshold": "BLOCK_NONE"
}, {
    "category": "HARM_CATEGORY_CIVIC_INTEGRITY",
    "threshold": "BLOCK_NONE"
}]

# POST 模式支持最大 20 MB 的 inline data
INLINE_LIMIT_SIZE = 1024 * 1024 * 20

IMAGE_MODAL_MODELS = [
    "gemini-2.0-flash-exp"
]


class GeminiConfig(BaseModel):
    api_key: str
    api_base: str = "https://generativelanguage.googleapis.com/v1beta"
    model_config = ConfigDict(frozen=True)


async def convert_non_tool_message(msg: LLMChatMessage, media_manager: MediaManager) -> dict:
    parts: List[Dict[str, Any]] = []
    elements = cast(list[LLMChatContentPartType], msg.content)
    for element in elements:
        if isinstance(element, LLMChatTextContent):
            parts.append({"text": element.text})
        elif isinstance(element, LLMChatImageContent):
            media = media_manager.get_media(element.media_id)
            if media is None:
                raise ValueError(f"Media {element.media_id} not found")
            parts.append({
                "inline_data": {
                    "mime_type": str(media.mime_type),
                    "data": await media.get_base64()
                }
            })
        elif isinstance(element, LLMToolCallContent):
            parts.append({
                "functionCall": {
                    "name": element.name,
                    "args": element.parameters 
                }
            })
    return {
        "role": "model" if msg.role == "assistant" else "user",
        "parts": parts
    }

async def convert_llm_chat_message_to_gemini_message(msg: LLMChatMessage, media_manager: MediaManager) -> dict:
    if msg.role in ["user", "assistant", "system"]:
        return await convert_non_tool_message(msg, media_manager)
    elif msg.role == "tool":
        results = cast(list[LLMToolResultContent], msg.content)
        return {"role": "user", "parts": [resolve_tool_results(result) for result in results]}
    else:
        raise ValueError(f"Invalid role: {msg.role}")

def convert_tools_to_gemini_format(tools: list[Tool]) -> list[dict[Literal["function_declarations"], list[dict]]]:
    # 定义允许的字段结构
    allowed_keys = {
        "name": True,
        "description": True,
        "parameters": {
            "type": True,
            "properties": {
                "*": {
                    "type": True,
                    "title": True,
                    "description": True,
                    "enum": True,
                    "default": True,
                    "items": True,
                }
            },
            "required": True
        }
    }

    def filter_dict(data: dict, allowed: dict) -> dict:
        """递归过滤字典，只保留允许的字段"""
        result = {}
        for key, value in allowed.items():
            if key == "*" and isinstance(value, dict):
                # 处理通配符情况，适用于 properties 字典
                for data_key, data_value in data.items():
                    if isinstance(data_value, dict):
                        result[data_key] = filter_dict(data_value, value)
                    else:
                        result[data_key] = data_value
            elif key in data:
                if isinstance(value, dict) and isinstance(data[key], dict):
                    # 如果是嵌套字典，递归处理
                    result[key] = filter_dict(data[key], value)
                else:
                    # 否则直接保留值
                    result[key] = data[key]
        return result

    function_declarations = []
    for tool in tools:
        # 将Tool对象转换为字典
        tool_dict = tool.model_dump()
        # 过滤出需要的字段
        filtered_tool = filter_dict(tool_dict, allowed_keys)
        function_declarations.append(filtered_tool)

    return [{"function_declarations": function_declarations}]

def resolve_tool_results(element: LLMToolResultContent) -> dict:
    # 全部拼接成字符串
    output = ""
    for content in element.content:
        if isinstance(content, tool.TextContent):
            output += content.text
        elif isinstance(content, tool.MediaContent):
            # FIXME: Gemini 不支持 response 传媒体内容，需要从额外的 message 中传入，类似于 **篡改记忆**
            output += f"<media id={content.media_id} mime_type={content.mime_type} />"
    return {
        "functionResponse": {
            "name": element.name,
            "response": {"error": output} if element.isError else {"output": output}
        }
    }

class GeminiAdapter(LLMBackendAdapter, AutoDetectModelsProtocol, LLMChatProtocol, LLMEmbeddingProtocol):

    media_manager: MediaManager

    def __init__(self, config: GeminiConfig):
        self.config = config
        self.logger = get_logger("GeminiAdapter")

    @trace_llm_chat
    def chat(self, req: LLMChatRequest) -> LLMChatResponse:
        api_url = f"{self.config.api_base}/models/{req.model}:generateContent"
        headers = {
            "x-goog-api-key": self.config.api_key,
            "Content-Type": "application/json",
        }

        # create a new asyncio loop to run the convert_llm_chat_message_to_gemini_message function
        loop = asyncio.new_event_loop()
        asyncio.set_event_loop(loop)

        response_modalities = ["text"]
        if req.model in IMAGE_MODAL_MODELS:
            response_modalities.append("image")

        data = {
            "contents": loop.run_until_complete(asyncio.gather(*[convert_llm_chat_message_to_gemini_message(msg, self.media_manager) for msg in req.messages])),
            "generationConfig": {
                "temperature": req.temperature,
                "topP": req.top_p,
                "topK": 40,
                "maxOutputTokens": req.max_tokens,
                "stopSequences": req.stop,
                "responseModalities": response_modalities,
            },
            "safetySettings": SAFETY_SETTINGS,
            "tools": convert_tools_to_gemini_format(req.tools) if req.tools else None,
        }
        
        self.logger.debug(f"Gemini request: {data}")

        # Remove None fields
        data = {k: v for k, v in data.items() if v is not None}

        response = self._post_with_retry(api_url, json=data, headers=headers)

        try:
            response_data = response.json()
        except Exception as e:
            self.logger.error(f"API Response: {response.text}")
            raise e
        content: List[LLMChatContentPartType] = []
        role = "assistant"
        for part in response_data["candidates"][0]["content"]["parts"]:
            if "text" in part:
                content.append(LLMChatTextContent(text=part["text"]))
            elif "inlineData" in part:
                decoded_image_data = base64.b64decode(part["inlineData"]["data"])
                media = loop.run_until_complete(
                    self.media_manager.register_from_data(
                        data=decoded_image_data,
                        format=part["inlineData"]["mimeType"].removeprefix(
                            "image/"),
                        source="gemini response")
                )
                content.append(LLMChatImageContent(media_id=media))
            elif "functionCall" in part:
                content.append(
                    LLMToolCallContent(
                            id=generate_tool_call_id(part["functionCall"]["name"]), 
                            name=part["functionCall"]["name"], 
                            parameters=part["functionCall"].get("args", None)
                        )
                    )
    
        return LLMChatResponse(
            model=req.model,
            usage=Usage(
                prompt_tokens=response_data["usageMetadata"].get(
                    "promptTokenCount"),
                cached_tokens=response_data["usageMetadata"].get(
                    "cachedContentTokenCount"),
                completion_tokens=sum([modality.get(
                    "tokenCount", 0) for modality in response_data.get("promptTokensDetails", [])]),
                total_tokens=response_data["usageMetadata"].get(
                    "totalTokenCount"),
            ),
            message=Message(
                content=content,
                role=cast(RoleType, role),
                finish_reason=response_data["candidates"][0].get("finishReason"),
                tool_calls=pick_tool_calls(content)
            ),
        )
    
    def embed(self, req: LLMEmbeddingRequest) -> LLMEmbeddingResponse:
        # 使用批量嵌入接口，单次嵌入接口:embedContent
        api_url = f"{self.config.api_base}/models/{req.model}:batchEmbedContents"
        headers = {
            "x-goog-api-key": self.config.api_key,
            "Content-Type": "application/json",
        }
        if not all(isinstance(input, LLMChatTextContent) for input in req.inputs):
            raise ValueError("gemini does not support multi-modal embedding")
        inputs = cast(list[LLMChatTextContent], req.inputs)
        data = [ 
            {
                "model": req.model,
                "content": {
                    "parts": [{"text": input.text}]
                },
                "outputDimensionality": req.dimension
            } for input in inputs
        ]
        # 移除None字段
        data = [{ k:v for k,v in item.items() if v is not None} for item in data]
        response = self._post_with_retry(url=api_url,json={"requests": data}, headers=headers)
        try:
            # {
            #     "embeddings": [
            #         {"values": [0.1, ...]},
            #         ...
            #     ]
            # }
            response_data: dict[Literal["embeddings"],list[dict[Literal["values"], list[float]]]] = response.json()
        except Exception as e:
            self.logger.error(f"API Response: {response.text}")
            raise e
        return LLMEmbeddingResponse(
            # gemini不返回usage
            vectors=[data["values"] for data in response_data["embeddings"]]
        )

    async def auto_detect_models(self) -> list[ModelConfig]:
        api_url = f"{self.config.api_base}/models"
        async with aiohttp.ClientSession(trust_env=True) as session:
            async with session.get(
                api_url, headers={"x-goog-api-key": self.config.api_key}
            ) as response:
                if response.status != 200:
                    self.logger.error(f"获取模型列表失败: {await response.text()}")
                    response.raise_for_status()
                response_data = await response.json()
                return [
                    ModelConfig(id=model["name"].removeprefix("models/"), type=ModelType.LLM.value, ability=LLMAbility.TextChat.value)
                    for model in response_data["models"]
                    if "generateContent" in model["supportedGenerationMethods"]
                ]

    def _post_with_retry(self, url: str, json: dict, headers: dict, retry_count: int = 3) -> requests.Response: # type: ignore
        for i in range(retry_count):
            try:
                response = requests.post(url, json=json, headers=headers)
                response.raise_for_status()
                return response
            except requests.exceptions.RequestException as e:
                if i == retry_count - 1:
                    self.logger.error(
                        f"API Response: {response.text if 'response' in locals() else 'No response'}")
                    raise e
                else:
                    self.logger.warning(
                        f"Request failed, retrying {i+1}/{retry_count}: {e}")<|MERGE_RESOLUTION|>--- conflicted
+++ resolved
@@ -7,21 +7,14 @@
 from pydantic import BaseModel, ConfigDict
 
 import kirara_ai.llm.format.tool as tool
-<<<<<<< HEAD
+from kirara_ai.config.global_config import ModelConfig
 from kirara_ai.llm.adapter import AutoDetectModelsProtocol, LLMBackendAdapter, LLMChatProtocol, LLMEmbeddingProtocol
-=======
-from kirara_ai.config.global_config import ModelConfig
-from kirara_ai.llm.adapter import AutoDetectModelsProtocol, LLMBackendAdapter
->>>>>>> aa7eefd0
 from kirara_ai.llm.format.message import (LLMChatContentPartType, LLMChatImageContent, LLMChatMessage,
                                           LLMChatTextContent, LLMToolCallContent, LLMToolResultContent, RoleType)
 from kirara_ai.llm.format.request import LLMChatRequest, Tool
 from kirara_ai.llm.format.response import LLMChatResponse, Message, Usage
-<<<<<<< HEAD
 from kirara_ai.llm.format.embedding import LLMEmbeddingRequest, LLMEmbeddingResponse
-=======
 from kirara_ai.llm.model_types import LLMAbility, ModelType
->>>>>>> aa7eefd0
 from kirara_ai.logger import get_logger
 from kirara_ai.media import MediaManager
 from kirara_ai.tracing import trace_llm_chat
