import asyncio
import base64
from typing import Any, Dict, List, Optional

import aiohttp
import requests
from pydantic import BaseModel, ConfigDict
from mcp.types import TextContent, ImageContent, EmbeddedResource, TextResourceContents, BlobResourceContents

import kirara_ai.llm.format.tool as tools
from kirara_ai.llm.adapter import AutoDetectModelsProtocol, LLMBackendAdapter
from kirara_ai.llm.format.message import (LLMChatContentPartType, LLMChatImageContent, LLMChatMessage,
                                          LLMChatTextContent, LLMToolCallContent, LLMToolResultContent)
from kirara_ai.llm.format.request import LLMChatRequest, Tool
from kirara_ai.llm.format.response import LLMChatResponse, Message, ToolCall, Usage
from kirara_ai.llm.format.tool import Function, ToolCall
from kirara_ai.logger import get_logger
from kirara_ai.media.manager import MediaManager
from kirara_ai.tracing.decorator import trace_llm_chat


class ClaudeConfig(BaseModel):
    api_key: str
    api_base: str = "https://api.anthropic.com/v1"
    model_config = ConfigDict(frozen=True)


async def convert_llm_chat_message_to_claude_message(messages: list[LLMChatMessage], media_manager: MediaManager) -> list[dict]:
    content: List[Dict[str, Any]] = []
    for msg in [msg for msg in messages if msg.role in ["user", "assistant", "tool"]]:
        parts: List[Dict[str, Any]] = []
        for part in msg.content:
            if isinstance(part, LLMChatTextContent):
                parts.append({"type": "text", "text": part.text})
            elif isinstance(part, LLMToolResultContent):
<<<<<<< HEAD
                parts.append(resolve_tool_result(part))
=======
                tool_result: List[Dict[str, Any]] = []
                for item in part.content:
                    if isinstance(item, tools.TextContent):
                        tool_result.append({"type": "text", "text": item.text})
                    elif isinstance(item, tools.MediaContent):
                        media = media_manager.get_media(item.media_id)
                        if media is None:
                            raise ValueError(
                                f"Media {item.media_id} not found")
                        tool_result.append({
                            "type": media.media_type.value.lower(),
                            "source": {
                                "type": "base64", "media_type": str(media.mime_type), "data": await media.get_base64()
                            }
                        })
                parts.append({
                    "type": "tool_result",
                    "tool_use_id": part.id,
                    "content": tool_result,
                    "is_error": part.isError
                })
>>>>>>> 98864ec1
            elif isinstance(part, LLMToolCallContent):
                continue
            elif isinstance(part, LLMChatImageContent):
                media = media_manager.get_media(part.media_id)
                if media is None:
                    raise ValueError(f"Media {part.media_id} not found")
                parts.append({"source": {"media_type": str(media.mime_type), "data": await media.get_base64()}, "type": "image"})
        content.append({
            "role": "user" if msg.role == "tool" else msg.role,
            "content": parts
        })
    return content


def resolve_tool_calls(content: list[dict]) -> Optional[list[ToolCall]]:
    tool_calls = []
    for part in content:
        if part.get("type") == "tool_use":
            tool_calls.append(
<<<<<<< HEAD
                    ToolCall(
                        id=part.get("id"),
                        type=part.get("type"),
                        function=Function(
                            name=part.get("name"),
                            arguments=part.get("input", None),
                        )
=======
                ToolCall(
                    model="claude",
                    id=part.get("id"),
                    type=part.get("type"),
                    function=Function(
                        name=part.get("name", ""),
                        arguments=part.get("input", None),
>>>>>>> 98864ec1
                    )
                )
            )
    # 当tool_calls为空时，返回None
    if tool_calls:
        return tool_calls
    else:
        return None


def convert_tools_to_claude_format(tools: list[Tool]) -> list[dict]:
    # 使用 pydantic 的 model_dump 方法，高级排除项`exclude`排除 openai 专属项
    return [tool.model_dump(exclude={"strict": True, 'parameters': {'additionalProperties': True}}) for tool in tools]

<<<<<<< HEAD
def resolve_tool_result(element: LLMToolResultContent) -> dict:
    # 按照 claude api 规则处理工具返回结果
    result =  {"type": "tool_result", "tool_use_id": element.id}

    if element.isError:
        result["content"] = element.content
        result["is_error"] = True
        return result
    
    contents: list[dict] = []
    for content in element.content:
        if isinstance(content, TextContent):
            contents.append({"type": "text", "text": content.text})
        elif isinstance(content, ImageContent):
            contents.append({"type": "image", "source": {"type": "base64", "media_type": content.mimeType, "data": content.data}})
        elif isinstance(content, EmbeddedResource):
            # 以下为推测内容， api没有说明
            if isinstance(content.resource, TextResourceContents):
                contents.append({"type": "embedded_resource", "source": {"type": "text", "data": content.resource.text}})
            elif isinstance(content.resource, BlobResourceContents):
                contents.append({"type": "embedded_resource", "source": {"type": "binary_large_object", "data": content.resource.blob}})

    result["content"] = contents
    return result
    
=======

>>>>>>> 98864ec1
class ClaudeAdapter(LLMBackendAdapter, AutoDetectModelsProtocol):

    media_manager: MediaManager

    def __init__(self, config: ClaudeConfig):
        self.config = config
        self.logger = get_logger("ClaudeAdapter")

    @trace_llm_chat
    def chat(self, req: LLMChatRequest) -> LLMChatResponse:
        api_url = f"{self.config.api_base}/messages"
        headers = {
            "x-api-key": self.config.api_key,
            "anthropic-version": "2023-06-01",
            "content-type": "application/json",
        }

        # Claude 的系统消息比较特殊
        system_messages = [msg for msg in req.messages if msg.role == "system"]
        if system_messages:
            system_message = system_messages[0].content
        else:
            system_message = None

        loop = asyncio.new_event_loop()
        asyncio.set_event_loop(loop)
        # 构建请求数据

        data = {
            "model": req.model,
            "messages": loop.run_until_complete(convert_llm_chat_message_to_claude_message(req.messages, self.media_manager)),
            "max_tokens": req.max_tokens,
            "system": system_message,
            "temperature": req.temperature,
            "top_p": req.top_p,
            "stream": req.stream,
            # claude tools格式中参数部分命名与openai api不同，不能简单使用model_dumps，在这里进行转换
            "tools": convert_tools_to_claude_format(req.tools) if req.tools else None,
            # claude默认如果使用了tools字段，这里需要指定tool_choice， claude默认为{"type": "auto"}.
            # 可考虑后续给用户暴露此接口， 目前此处各模型定义不太统一
            "tool_choice": {"type": "auto"} if req.tools else None,
        }
        # Remove None fields
        data = {k: v for k, v in data.items() if v is not None}

        response = requests.post(api_url, json=data, headers=headers)
        try:
            response.raise_for_status()
            response_data = response.json()
        except Exception as e:
            self.logger.error(f"API Response: {response.text}")
            raise e

        content: List[LLMChatContentPartType] = []

        for res in response_data["content"]:
            if res["type"] == "text":
                content.append(LLMChatTextContent(text=res["text"]))
            elif res["type"] == "image":
                image_data = base64.b64decode(res["source"]["data"])
                media = loop.run_until_complete(self.media_manager.register_from_data(
                    image_data, res["source"]["media_type"], source="claude response"))
                content.append(LLMChatImageContent(media_id=media))
            elif res["type"] == "tool_use":
<<<<<<< HEAD
                # tool_call 时 只会额外返回一个 text 的深度思考。
                content.append(LLMToolCallContent(id=res.get("id", None), name=res["name"], parameters=res.get("input", None)))
        
=======
                content.append(LLMToolCallContent(id=res.get(
                    "id", None), name=res["name"], parameters=res.get("input", None)))

>>>>>>> 98864ec1
        usage_data = response_data.get("usage", {})
        input_tokens = usage_data.get("input_tokens", 0)
        output_tokens = usage_data.get("output_tokens", 0)

        return LLMChatResponse(
            model=req.model,
            usage=Usage(
                prompt_tokens=input_tokens,
                completion_tokens=output_tokens,
                total_tokens=input_tokens + output_tokens,
            ),
            message=Message(
                content=content,
                role=response_data.get("role", "assistant"),
                finish_reason=response_data.get("stop_reason", "stop"),
                # claude tool_call混合在content字段中，需要提取
                tool_calls=resolve_tool_calls(response_data["content"]),
            )
        )

    async def auto_detect_models(self) -> list[str]:
        # {
        #   "data": [
        #     {
        #       "type": "model",
        #       "id": "claude-3-5-sonnet-20241022",
        #       "display_name": "Claude 3.5 Sonnet (New)",
        #       "created_at": "2024-10-22T00:00:00Z"
        #     }
        #   ],
        #   "has_more": true,
        #   "first_id": "<string>",
        #   "last_id": "<string>"
        # }
        # claude3 全系支持工具调用，支持多模态tool_result
        api_url = f"{self.config.api_base}/models"
        async with aiohttp.ClientSession(trust_env=True) as session:
            async with session.get(
                api_url, headers={"x-api-key": self.config.api_key}
            ) as response:
                response.raise_for_status()
                response_data = await response.json()
                return [model["id"] for model in response_data["data"]]<|MERGE_RESOLUTION|>--- conflicted
+++ resolved
@@ -33,31 +33,7 @@
             if isinstance(part, LLMChatTextContent):
                 parts.append({"type": "text", "text": part.text})
             elif isinstance(part, LLMToolResultContent):
-<<<<<<< HEAD
-                parts.append(resolve_tool_result(part))
-=======
-                tool_result: List[Dict[str, Any]] = []
-                for item in part.content:
-                    if isinstance(item, tools.TextContent):
-                        tool_result.append({"type": "text", "text": item.text})
-                    elif isinstance(item, tools.MediaContent):
-                        media = media_manager.get_media(item.media_id)
-                        if media is None:
-                            raise ValueError(
-                                f"Media {item.media_id} not found")
-                        tool_result.append({
-                            "type": media.media_type.value.lower(),
-                            "source": {
-                                "type": "base64", "media_type": str(media.mime_type), "data": await media.get_base64()
-                            }
-                        })
-                parts.append({
-                    "type": "tool_result",
-                    "tool_use_id": part.id,
-                    "content": tool_result,
-                    "is_error": part.isError
-                })
->>>>>>> 98864ec1
+                parts.append(await resolve_tool_result(part, media_manager))
             elif isinstance(part, LLMToolCallContent):
                 continue
             elif isinstance(part, LLMChatImageContent):
@@ -77,15 +53,6 @@
     for part in content:
         if part.get("type") == "tool_use":
             tool_calls.append(
-<<<<<<< HEAD
-                    ToolCall(
-                        id=part.get("id"),
-                        type=part.get("type"),
-                        function=Function(
-                            name=part.get("name"),
-                            arguments=part.get("input", None),
-                        )
-=======
                 ToolCall(
                     model="claude",
                     id=part.get("id"),
@@ -93,7 +60,6 @@
                     function=Function(
                         name=part.get("name", ""),
                         arguments=part.get("input", None),
->>>>>>> 98864ec1
                     )
                 )
             )
@@ -108,35 +74,24 @@
     # 使用 pydantic 的 model_dump 方法，高级排除项`exclude`排除 openai 专属项
     return [tool.model_dump(exclude={"strict": True, 'parameters': {'additionalProperties': True}}) for tool in tools]
 
-<<<<<<< HEAD
-def resolve_tool_result(element: LLMToolResultContent) -> dict:
-    # 按照 claude api 规则处理工具返回结果
-    result =  {"type": "tool_result", "tool_use_id": element.id}
-
-    if element.isError:
-        result["content"] = element.content
-        result["is_error"] = True
-        return result
+async def resolve_tool_result(element: LLMToolResultContent, media_manager: MediaManager) -> dict:
+    tool_result = []
+    for item in element.content:
+        if isinstance(item, tools.TextContent):
+            tool_result.append({"type": "text", "text": item.text})
+        elif isinstance(item, tools.MediaContent):
+            media = media_manager.get_media(item.media_id)
+            if media is None:
+                raise ValueError(
+                    f"Media {item.media_id} not found")
+            tool_result.append({
+                "type": media.media_type.value.lower(),
+                "source": {
+                    "type": "base64", "media_type": str(media.mime_type), "data": await media.get_base64()
+                }
+            })
+    return {"type": "tool_result", "tool_use_id": element.id, "content": tool_result, "is_error": element.isError}
     
-    contents: list[dict] = []
-    for content in element.content:
-        if isinstance(content, TextContent):
-            contents.append({"type": "text", "text": content.text})
-        elif isinstance(content, ImageContent):
-            contents.append({"type": "image", "source": {"type": "base64", "media_type": content.mimeType, "data": content.data}})
-        elif isinstance(content, EmbeddedResource):
-            # 以下为推测内容， api没有说明
-            if isinstance(content.resource, TextResourceContents):
-                contents.append({"type": "embedded_resource", "source": {"type": "text", "data": content.resource.text}})
-            elif isinstance(content.resource, BlobResourceContents):
-                contents.append({"type": "embedded_resource", "source": {"type": "binary_large_object", "data": content.resource.blob}})
-
-    result["content"] = contents
-    return result
-    
-=======
-
->>>>>>> 98864ec1
 class ClaudeAdapter(LLMBackendAdapter, AutoDetectModelsProtocol):
 
     media_manager: MediaManager
@@ -201,15 +156,9 @@
                     image_data, res["source"]["media_type"], source="claude response"))
                 content.append(LLMChatImageContent(media_id=media))
             elif res["type"] == "tool_use":
-<<<<<<< HEAD
                 # tool_call 时 只会额外返回一个 text 的深度思考。
                 content.append(LLMToolCallContent(id=res.get("id", None), name=res["name"], parameters=res.get("input", None)))
         
-=======
-                content.append(LLMToolCallContent(id=res.get(
-                    "id", None), name=res["name"], parameters=res.get("input", None)))
-
->>>>>>> 98864ec1
         usage_data = response_data.get("usage", {})
         input_tokens = usage_data.get("input_tokens", 0)
         output_tokens = usage_data.get("output_tokens", 0)
