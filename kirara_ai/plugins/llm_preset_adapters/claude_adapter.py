import asyncio
import base64
from typing import Any, Dict, List, Optional

import aiohttp
import requests
from pydantic import BaseModel, ConfigDict

import kirara_ai.llm.format.tool as tools
from kirara_ai.llm.adapter import AutoDetectModelsProtocol, LLMBackendAdapter
from kirara_ai.llm.format.message import (LLMChatContentPartType, LLMChatImageContent, LLMChatMessage,
                                          LLMChatTextContent, LLMToolCallContent, LLMToolResultContent)
from kirara_ai.llm.format.request import LLMChatRequest, Tool
from kirara_ai.llm.format.response import LLMChatResponse, Message, ToolCall, Usage
from kirara_ai.llm.format.tool import Function, ToolCall
from kirara_ai.logger import get_logger
from kirara_ai.media.manager import MediaManager
from kirara_ai.tracing.decorator import trace_llm_chat


class ClaudeConfig(BaseModel):
    api_key: str
    api_base: str = "https://api.anthropic.com/v1"
    model_config = ConfigDict(frozen=True)


async def convert_llm_chat_message_to_claude_message(messages: list[LLMChatMessage], media_manager: MediaManager) -> list[dict]:
    content: List[Dict[str, Any]] = []
    for msg in [msg for msg in messages if msg.role in ["user", "assistant", "tool"]]:
        parts: List[Dict[str, Any]] = []
        for part in msg.content:
            if isinstance(part, LLMChatTextContent):
                parts.append({"type": "text", "text": part.text})
            elif isinstance(part, LLMToolResultContent):
                tool_result: List[Dict[str, Any]] = []
                for item in part.content:
                    if isinstance(item, tools.TextContent):
                        tool_result.append({"type": "text", "text": item.text})
                    elif isinstance(item, tools.MediaContent):
                        media = media_manager.get_media(item.media_id)
                        if media is None:
                            raise ValueError(
                                f"Media {item.media_id} not found")
                        tool_result.append({
                            "type": media.media_type.value.lower(),
                            "source": {
                                "type": "base64", "media_type": str(media.mime_type), "data": await media.get_base64()
                            }
                        })
                parts.append({
                    "type": "tool_result",
                    "tool_use_id": part.id,
                    "content": tool_result,
                    "is_error": part.isError
                })
            elif isinstance(part, LLMToolCallContent):
                # claude不需要tool_call内容
                continue
            elif isinstance(part, LLMChatImageContent):
                media = media_manager.get_media(part.media_id)
                if media is None:
                    raise ValueError(f"Media {part.media_id} not found")
                parts.append({"source": {"media_type": str(media.mime_type), "data": await media.get_base64()}, "type": "image"})
        content.append({
            "role": "user" if msg.role == "tool" else msg.role,
            "content": parts
        })
    return content


def resolve_tool_calls(content: list[dict]) -> Optional[list[ToolCall]]:
    tool_calls = []
    for part in content:
        if part.get("type") == "tool_use":
            tool_calls.append(
                ToolCall(
                    model="claude",
                    id=part.get("id"),
                    type=part.get("type"),
                    function=Function(
                        name=part.get("name", ""),
                        arguments=part.get("input", None),
                    )
                )
            )
    # 当tool_calls为空时，返回None
    if tool_calls:
        return tool_calls
    else:
        return None


def convert_tools_to_claude_format(tools: list[Tool]) -> list[dict]:
    # 使用 pydantic 的 model_dump 方法，高级排除项`exclude`排除 openai 专属项
    return [tool.model_dump(exclude={"strict": True, 'parameters': {'additionalProperties': True}}) for tool in tools]


class ClaudeAdapter(LLMBackendAdapter, AutoDetectModelsProtocol):

    media_manager: MediaManager

    def __init__(self, config: ClaudeConfig):
        self.config = config
        self.logger = get_logger("ClaudeAdapter")

    @trace_llm_chat
    def chat(self, req: LLMChatRequest) -> LLMChatResponse:
        api_url = f"{self.config.api_base}/messages"
        headers = {
            "x-api-key": self.config.api_key,
            "anthropic-version": "2023-06-01",
            "content-type": "application/json",
        }

        # Claude 的系统消息比较特殊
        system_messages = [msg for msg in req.messages if msg.role == "system"]
        if system_messages:
            system_message = system_messages[0].content
        else:
            system_message = None

        loop = asyncio.new_event_loop()
        asyncio.set_event_loop(loop)
        # 构建请求数据

        data = {
            "model": req.model,
            "messages": loop.run_until_complete(convert_llm_chat_message_to_claude_message(req.messages, self.media_manager)),
            "max_tokens": req.max_tokens,
            "system": system_message,
            "temperature": req.temperature,
            "top_p": req.top_p,
            "stream": req.stream,
            # claude tools格式中参数部分命名与openai api不同，不能简单使用model_dumps，在这里进行转换
            "tools": convert_tools_to_claude_format(req.tools) if req.tools else None,
            # claude默认如果使用了tools字段，这里需要指定tool_choice， claude默认为{"type": "auto"}.
            # 可考虑后续给用户暴露此接口， 目前此处各模型定义不太统一
            "tool_choice": {"type": "auto"} if req.tools else None,
        }
        # Remove None fields
        data = {k: v for k, v in data.items() if v is not None}

        response = requests.post(api_url, json=data, headers=headers)
        try:
            response.raise_for_status()
            response_data = response.json()
        except Exception as e:
            self.logger.error(f"API Response: {response.text}")
            raise e

        content: List[LLMChatContentPartType] = []

        for res in response_data["content"]:
            if res["type"] == "text":
                content.append(LLMChatTextContent(text=res["text"]))
            elif res["type"] == "image":
                image_data = base64.b64decode(res["source"]["data"])
                media = loop.run_until_complete(self.media_manager.register_from_data(
                    image_data, res["source"]["media_type"], source="claude response"))
                content.append(LLMChatImageContent(media_id=media))
            elif res["type"] == "tool_use":
<<<<<<< HEAD
                content.append(LLMToolCallContent(id=res.get(
                    "id", None), name=res["name"], parameters=res.get("input", None)))

=======
                # tool_call 时 只会额外返回一个 text 的深度思考。
                content.append(LLMToolCallContent(id=res.get("id", None), name=res["name"], parameters=res.get("input", None)))
        
>>>>>>> e2b6fb35
        usage_data = response_data.get("usage", {})
        input_tokens = usage_data.get("input_tokens", 0)
        output_tokens = usage_data.get("output_tokens", 0)

        return LLMChatResponse(
            model=req.model,
            usage=Usage(
                prompt_tokens=input_tokens,
                completion_tokens=output_tokens,
                total_tokens=input_tokens + output_tokens,
            ),
            message=Message(
                content=content,
                role=response_data.get("role", "assistant"),
                finish_reason=response_data.get("stop_reason", "stop"),
                # claude tool_call混合在content字段中，需要提取
                tool_calls=resolve_tool_calls(response_data["content"]),
            )
        )

    async def auto_detect_models(self) -> list[str]:
        # {
        #   "data": [
        #     {
        #       "type": "model",
        #       "id": "claude-3-5-sonnet-20241022",
        #       "display_name": "Claude 3.5 Sonnet (New)",
        #       "created_at": "2024-10-22T00:00:00Z"
        #     }
        #   ],
        #   "has_more": true,
        #   "first_id": "<string>",
        #   "last_id": "<string>"
        # }
        # claude3 全系支持工具调用，支持多模态tool_result
        api_url = f"{self.config.api_base}/models"
        async with aiohttp.ClientSession(trust_env=True) as session:
            async with session.get(
                api_url, headers={"x-api-key": self.config.api_key}
            ) as response:
                response.raise_for_status()
                response_data = await response.json()
                return [model["id"] for model in response_data["data"]]<|MERGE_RESOLUTION|>--- conflicted
+++ resolved
@@ -159,15 +159,8 @@
                     image_data, res["source"]["media_type"], source="claude response"))
                 content.append(LLMChatImageContent(media_id=media))
             elif res["type"] == "tool_use":
-<<<<<<< HEAD
-                content.append(LLMToolCallContent(id=res.get(
-                    "id", None), name=res["name"], parameters=res.get("input", None)))
-
-=======
                 # tool_call 时 只会额外返回一个 text 的深度思考。
                 content.append(LLMToolCallContent(id=res.get("id", None), name=res["name"], parameters=res.get("input", None)))
-        
->>>>>>> e2b6fb35
         usage_data = response_data.get("usage", {})
         input_tokens = usage_data.get("input_tokens", 0)
         output_tokens = usage_data.get("output_tokens", 0)
