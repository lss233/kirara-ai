--- conflicted
+++ resolved
@@ -3,30 +3,32 @@
 
 import aiohttp
 import requests
-<<<<<<< HEAD
-from pydantic import BaseModel, ConfigDict
+from pydantic import ConfigDict
 from typing import Optional, cast, Literal
-=======
-from pydantic import ConfigDict
->>>>>>> 6c6bc001
 
 from kirara_ai.config.global_config import LLMBackendConfig
 from kirara_ai.llm.adapter import AutoDetectModelsProtocol, LLMBackendAdapter
-<<<<<<< HEAD
-from kirara_ai.llm.format.message import LLMChatImageContent, LLMChatTextContent, LLMToolCallContent, LLMToolResultContent, LLMChatMessage, LLMChatContentPartType
+from kirara_ai.llm.format.message import LLMChatContentPartType, LLMChatImageContent, LLMChatTextContent, LLMToolCallContent, LLMToolResultContent, LLMChatMessage, LLMChatContentPartType
 from kirara_ai.llm.format.request import LLMChatRequest, Tool
 from kirara_ai.llm.format.response import LLMChatResponse, Message, Usage, ToolCall, Function
-=======
-from kirara_ai.llm.format.message import LLMChatContentPartType, LLMChatImageContent, LLMChatTextContent
-from kirara_ai.llm.format.request import LLMChatRequest
-from kirara_ai.llm.format.response import LLMChatResponse, Message, Usage
->>>>>>> 6c6bc001
 from kirara_ai.logger import get_logger
 from kirara_ai.media.manager import MediaManager
 from kirara_ai.tracing import trace_llm_chat
 
 
-<<<<<<< HEAD
+class OllamaConfig(LLMBackendConfig):
+    api_base: str = "http://localhost:11434"
+    model_config = ConfigDict(frozen=True)
+
+async def resolve_media_ids(media_ids: list[str], media_manager: MediaManager) -> List[str]:
+    result = []
+    for media_id in media_ids:
+        media = media_manager.get_media(media_id)
+        if media is not None:
+            base64_data = await media.get_base64()
+            result.append(base64_data)
+    return result
+
 def convert_llm_response(response_data: dict[str, dict]) -> list[LLMChatContentPartType]:
     # 在官方文档中无法得知tool_call时content是否为空，因此两个都记录下来
     content = [LLMChatTextContent(text=response_data["message"].get("content", ""))]
@@ -78,40 +80,7 @@
 
 def convert_tools_to_ollama_format(tools: list[Tool]) -> list[dict]:
     # 这里将其独立出来方便应对后续接口改动
-    return [{
-        "type": "function",
-        "function": {
-            "type": tool.type,
-            "name": tool.name,
-            "description": tool.description,
-            "parameters": {
-                "type": tool.parameters.type,
-                "properties": tool.parameters.properties,
-                "required": tool.parameters.required
-            }
-        }
-    } for tool in tools]
-
-class OllamaConfig(BaseModel):
-    api_base: str = "http://localhost:11434"
-    model_config = ConfigDict(frozen=True)
-
-async def resolve_media_ids(media_ids: list[str], media_manager: MediaManager) -> list[str]:
-    return [await media_manager.get_media(media_id).get_base64() for media_id in media_ids]
-=======
-class OllamaConfig(LLMBackendConfig):
-    api_base: str = "http://localhost:11434"
-    model_config = ConfigDict(frozen=True)
-
-async def resolv_media_ids(media_ids: list[str], media_manager: MediaManager) -> List[str]:
-    result = []
-    for media_id in media_ids:
-        media = media_manager.get_media(media_id)
-        if media is not None:
-            base64_data = await media.get_base64()
-            result.append(base64_data)
-    return result
->>>>>>> 6c6bc001
+    return [tool.model_dump(exclude={"strict": True, "parameters": {"additionalProperties": True}}) for tool in tools]
 
 class OllamaAdapter(LLMBackendAdapter, AutoDetectModelsProtocol):
     def __init__(self, config: OllamaConfig):
@@ -129,7 +98,6 @@
         asyncio.set_event_loop(loop)
         for msg in req.messages:
             # 收集每条消息中的文本内容和图像
-<<<<<<< HEAD
             if msg.role == "tool":
                 # 官网没有如何传递 tool_result 的例子，这是查看多篇教程后得出的结论
                 # 目前 ollama 不需要 tool_call 信息，判断结果是否需要估计根据上下文推断。Tips: 顺序至关重要
@@ -137,23 +105,6 @@
                 messages.extend([{"role": "tool", "content": part.content} for part in parts])
             else:
                 messages.append(convert_non_tool_message(msg, self.media_manager, loop))
-=======
-            text_content = ""
-            images = []
-            
-            for part in msg.content:
-                if isinstance(part, LLMChatTextContent):
-                    text_content += part.text
-                elif isinstance(part, LLMChatImageContent):
-                    images.append(part.media_id)
-            
-            # 创建 Ollama 格式的消息
-            message = {"role": msg.role, "content": text_content}
-            if images:
-                message["images"] = loop.run_until_complete(resolv_media_ids(images, self.media_manager)) # type: ignore
-            
-            messages.append(message)
->>>>>>> 6c6bc001
 
         data = {
             "model": req.model,
@@ -183,10 +134,7 @@
             print(f"API Response: {response.text}")
             raise e
         # https://github.com/ollama/ollama/blob/main/docs/api.md#generate-a-chat-completion
-<<<<<<< HEAD
-=======
-        content: List[LLMChatContentPartType] = [LLMChatTextContent(text=response_data["message"]["content"])]
->>>>>>> 6c6bc001
+
         return LLMChatResponse(
             model=req.model,
             message=Message(
