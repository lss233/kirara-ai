--- conflicted
+++ resolved
@@ -34,15 +34,6 @@
             result.append(base64_data)
     return result
 
-<<<<<<< HEAD
-def convert_llm_response(response_data: dict[str, dict]) -> list[LLMChatContentPartType]:
-    # 通过实践证明 llm 调用工具时 content 字段为空字符串没有任何有效信息不进行记录
-    if calls := response_data["message"].get("tool_calls", None):
-        return [LLMToolCallContent(name=call["function"]["name"], parameters=call["function"].get("arguments", None)) for call in calls]
-    else:
-        return [LLMChatTextContent(text=response_data["message"].get("content", ""))]
-=======
-
 def convert_llm_response(response_data: dict[str, dict[str, Any]]) -> list[LLMChatContentPartType]:
     # 通过实践证明 llm 调用工具时 content 字段为空字符串没有任何有效信息不进行记录
     if calls := response_data["message"].get("tool_calls", None):
@@ -54,8 +45,6 @@
         ]
     else:
         return [LLMChatTextContent(text=response_data["message"].get("content", ""))]
-
->>>>>>> 18883423
 
 def convert_non_tool_message(msg: LLMChatMessage, media_manager: MediaManager, loop: asyncio.AbstractEventLoop) -> dict[str, Any]:
     text_content = ""
@@ -105,45 +94,9 @@
                         "tool_call_id": element.id})
     return messages
 
-<<<<<<< HEAD
-def resolve_tool_calls(response_data: dict[str, dict]) -> Optional[list[ToolCall]]:
-    if tool_calls := response_data["message"].get("tool_calls", None):
-        calls: list[ToolCall] = []
-        for call in tool_calls:
-            calls.append(ToolCall(
-                function = Function(
-                    name = call["function"]["name"], 
-                    arguments = call["function"].get("arguments", None),
-                )
-            ))
-        return calls
-    else:
-        return None
-
-=======
->>>>>>> 18883423
 def convert_tools_to_ollama_format(tools: list[Tool]) -> list[dict]:
     # 这里将其独立出来方便应对后续接口改动
     return convert_tools_to_openai_format(tools)
-
-<<<<<<< HEAD
-def resolve_tool_results(element: LLMToolResultContent):
-    if element.isError:
-        return {"role": "tool", "content": f"An error occurred when calling the tool: {element.content}"}
-    
-    contents = []
-    for content in element.content:
-        if isinstance(content, TextContent):
-            contents.append(content.text)
-        elif isinstance(content, ImageContent):
-            # 暂未支持
-            continue
-        elif isinstance(content, EmbeddedResource):
-            # 暂未支持
-            continue
-    return {"role": "tool", "content": contents}
-=======
->>>>>>> 18883423
 
 class OllamaAdapter(LLMBackendAdapter, AutoDetectModelsProtocol):
     def __init__(self, config: OllamaConfig):
