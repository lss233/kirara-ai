import json
from typing import Literal, Optional, Union

from pydantic import BaseModel, field_validator, model_validator
from typing_extensions import Self

<<<<<<< HEAD
from mcp.types import EmbeddedResource, ImageContent, TextContent
=======
from .tool import LLMToolResultContent
>>>>>>> 98864ec1

RoleType = Literal["system", "user", "assistant"]
ResultTypes = Union[TextContent, ImageContent, EmbeddedResource]

class LLMChatTextContent(BaseModel):
    type: Literal["text"] = "text"
    text: str

class LLMChatImageContent(BaseModel):
    type: Literal["image"] = "image"
    media_id: str

class LLMToolCallContent(BaseModel):
    """
    这是模型请求工具的消息内容,
    模型强相关内容，如果你 message 或者 memory 内包含了这个内容，请保证调用同一个 model
    此部分 role 应该归属于"assistant"
    """
    type: Literal["tool_call"] = "tool_call"
<<<<<<< HEAD
=======
    # call id，部分模型用此字段区分不同函数的调用
>>>>>>> 98864ec1
    id: Optional[str] = None
    name: str
    parameters: Optional[dict] = None

    @classmethod
    @field_validator("parameters", mode="before")
    def convert_parameters_to_dict(cls, v: Optional[Union[str, dict]]) -> Optional[dict]:
        if isinstance(v, str):
            return json.loads(v)
        return v

<<<<<<< HEAD
class LLMToolResultContent(BaseModel):
    """
    这是工具回应的消息内容,
    模型强相关内容，如果你 message 或者 memory 内包含了这个内容，请保证调用同一个 model
    此部分 role 应该对应 "tool"
    """
    type: Literal["tool_result"] = "tool_result"
    id: Optional[str] = None
    name: str
    # 统一传递mcp.types.CallToolResult交由adapter自行处理, str是仅发生错误时才允许的类型
    content: Union[list[ResultTypes],str]
    isError: bool = False

    @model_validator(mode="after")
    def check_content_type(self) -> Self:
        if self.isError and not isinstance(self.content, str):
            raise ValueError("content must be a str, when isError is True")
        return self

=======
>>>>>>> 98864ec1
LLMChatContentPartType = Union[LLMChatTextContent, LLMChatImageContent, LLMToolCallContent, LLMToolResultContent]
RoleTypes = Literal["user", "assistant", "system", "tool"]

class LLMChatMessage(BaseModel):
    """
    当 role 为 "tool" 时，content 内部只能为 list[LLMToolResultContent]
    """
    content: list[LLMChatContentPartType]
    role: RoleTypes

    @model_validator(mode="after")
    def check_content_type(self) -> Self:
        # 此装饰器将在 model 实例化后执行，`mode = "after"`
        # 用于检查 content 字段的类型是否符合 role 要求
        match self.role:
            case "user" | "assistant" | "system":
                if not all(any(isinstance(element, content_type) for content_type in [LLMChatTextContent, LLMChatImageContent, LLMToolCallContent]) for element in self.content):
                    raise ValueError(f"content must be a list of LLMChatContentPartType, when role is {self.role}")
            case "tool":
                if not all(isinstance(element, LLMToolResultContent) for element in self.content):
                    raise ValueError("content must be a list of LLMToolResultContent, when role is 'tool'")
        return self<|MERGE_RESOLUTION|>--- conflicted
+++ resolved
@@ -4,11 +4,7 @@
 from pydantic import BaseModel, field_validator, model_validator
 from typing_extensions import Self
 
-<<<<<<< HEAD
-from mcp.types import EmbeddedResource, ImageContent, TextContent
-=======
 from .tool import LLMToolResultContent
->>>>>>> 98864ec1
 
 RoleType = Literal["system", "user", "assistant"]
 ResultTypes = Union[TextContent, ImageContent, EmbeddedResource]
@@ -28,10 +24,6 @@
     此部分 role 应该归属于"assistant"
     """
     type: Literal["tool_call"] = "tool_call"
-<<<<<<< HEAD
-=======
-    # call id，部分模型用此字段区分不同函数的调用
->>>>>>> 98864ec1
     id: Optional[str] = None
     name: str
     parameters: Optional[dict] = None
@@ -43,28 +35,6 @@
             return json.loads(v)
         return v
 
-<<<<<<< HEAD
-class LLMToolResultContent(BaseModel):
-    """
-    这是工具回应的消息内容,
-    模型强相关内容，如果你 message 或者 memory 内包含了这个内容，请保证调用同一个 model
-    此部分 role 应该对应 "tool"
-    """
-    type: Literal["tool_result"] = "tool_result"
-    id: Optional[str] = None
-    name: str
-    # 统一传递mcp.types.CallToolResult交由adapter自行处理, str是仅发生错误时才允许的类型
-    content: Union[list[ResultTypes],str]
-    isError: bool = False
-
-    @model_validator(mode="after")
-    def check_content_type(self) -> Self:
-        if self.isError and not isinstance(self.content, str):
-            raise ValueError("content must be a str, when isError is True")
-        return self
-
-=======
->>>>>>> 98864ec1
 LLMChatContentPartType = Union[LLMChatTextContent, LLMChatImageContent, LLMToolCallContent, LLMToolResultContent]
 RoleTypes = Literal["user", "assistant", "system", "tool"]
 
