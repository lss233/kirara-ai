import json
from typing import Literal, Optional, Union

from pydantic import BaseModel, field_validator, model_validator
from typing_extensions import Self

from .tool import LLMToolResultContent

RoleType = Literal["system", "user", "assistant"]
ResultTypes = Union[TextContent, ImageContent, EmbeddedResource]

class LLMChatTextContent(BaseModel):
    type: Literal["text"] = "text"
    text: str

class LLMChatImageContent(BaseModel):
    type: Literal["image"] = "image"
    media_id: str

class LLMToolCallContent(BaseModel):
    """
    这是模型请求工具的消息内容,
    模型强相关内容，如果你 message 或者 memory 内包含了这个内容，请保证调用同一个 model
    此部分 role 应该归属于"assistant"
    """
    type: Literal["tool_call"] = "tool_call"
<<<<<<< HEAD
    id: Optional[str] = None
=======
    # call id，部分模型用此字段区分不同函数的调用，若没有返回则由 Adapter 生成
    id: str
>>>>>>> 18883423
    name: str
    parameters: Optional[dict] = None

    @classmethod
    @field_validator("parameters", mode="before")
    def convert_parameters_to_dict(cls, v: Optional[Union[str, dict]]) -> Optional[dict]:
        if isinstance(v, str):
            return json.loads(v)
        return v

LLMChatContentPartType = Union[LLMChatTextContent, LLMChatImageContent, LLMToolCallContent, LLMToolResultContent]
RoleTypes = Literal["user", "assistant", "system", "tool"]

class LLMChatMessage(BaseModel):
    """
    当 role 为 "tool" 时，content 内部只能为 list[LLMToolResultContent]
    """
    content: list[LLMChatContentPartType]
    role: RoleTypes

    @model_validator(mode="after")
    def check_content_type(self) -> Self:
        # 此装饰器将在 model 实例化后执行，`mode = "after"`
        # 用于检查 content 字段的类型是否符合 role 要求
        match self.role:
            case "user" | "assistant" | "system":
                if not all(any(isinstance(element, content_type) for content_type in [LLMChatTextContent, LLMChatImageContent, LLMToolCallContent]) for element in self.content):
                    raise ValueError(f"content must be a list of LLMChatContentPartType, when role is {self.role}")
            case "tool":
                if not all(isinstance(element, LLMToolResultContent) for element in self.content):
                    raise ValueError("content must be a list of LLMToolResultContent, when role is 'tool'")
        return self<|MERGE_RESOLUTION|>--- conflicted
+++ resolved
@@ -24,12 +24,8 @@
     此部分 role 应该归属于"assistant"
     """
     type: Literal["tool_call"] = "tool_call"
-<<<<<<< HEAD
-    id: Optional[str] = None
-=======
     # call id，部分模型用此字段区分不同函数的调用，若没有返回则由 Adapter 生成
     id: str
->>>>>>> 18883423
     name: str
     parameters: Optional[dict] = None
 
