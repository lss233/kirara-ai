<<<<<<< HEAD
import asyncio
from typing import Any, Dict, List
=======
from base64 import b64decode
from typing import Annotated, Any, Dict, List, Optional

from mcp import types
>>>>>>> 98864ec1

from kirara_ai.ioc.container import DependencyContainer
from kirara_ai.llm.format import tool
from kirara_ai.llm.format.message import LLMToolResultContent
from kirara_ai.llm.format.tool import CallableWrapper, Tool, ToolCall
from kirara_ai.logger import get_logger
from kirara_ai.mcp.manager import MCPServerManager
from kirara_ai.media.manager import MediaManager
from kirara_ai.media.types.media_type import MediaType
from kirara_ai.workflow.core.block import Block, Output
from kirara_ai.workflow.core.block.param import ParamMeta


def get_enabled_mcp_tools(container: DependencyContainer, block: Block) -> List[str]:
    mcp_manager = container.resolve(MCPServerManager)
    return list(mcp_manager.get_tools().keys())


class MCPToolProvider(Block):
    """
    提供MCP工具调用工具

    """
    name = "mcp_tool_provider"
    outputs = {
        "tools": Output("tools", "工具列表", List[Tool], "工具列表")
    }
    container: DependencyContainer

    def __init__(self, enabled_tools: Annotated[List[str], ParamMeta(label="启用工具列表", description="启用工具列表", options_provider=get_enabled_mcp_tools)]):
        self.logger = get_logger("MCPCallTool")
        self.enabled_tools = enabled_tools

    async def _call_tool(self, tool_call: ToolCall) -> LLMToolResultContent:
        """提供MCP工具调用执行回调"""
        mcp_manager = self.container.resolve(MCPServerManager)

        server_info = mcp_manager.get_tool_server(tool_call.function.name)
        if not server_info:
            raise ValueError(f"找不到工具: {tool_call.function.name}")
        server, original_name = server_info
        
        result = await server.call_tool(original_name, tool_call.function.arguments)
        
<<<<<<< HEAD
        # 处理所有工具调用
        tool_results: List[LLMToolResultContent] = []
        # 是否考虑同时发配 call_tool任务？
        for tool_call_info in tool_call.message.tool_calls:
            try:
                assert tool_call_info.function is not None
                assert tool_call_info.function.name is not None
                assert tool_call_info.function.arguments is not None
                # 获取工具名称和参数
                tool_name = tool_call_info.function.name
                tool_args = tool_call_info.function.arguments
                tool_id = tool_call_info.id
                
                self.logger.info(f"调用工具: {tool_name}, 参数: {tool_args}")
                
                # 获取工具对应的服务器
                server_info = mcp_manager.get_tool_server(tool_name)
                if not server_info:
                    error_msg = f"找不到工具: {tool_name}"
                    self.logger.error(error_msg)
                    # tool_results.extend(self._create_tool_result(tool_id, tool_name, {"error": error_msg}))
                    tool_results.append(LLMToolResultContent(id=tool_id, name=tool_name, content=error_msg, isError=True))
                    # 这里确定不应该抛出一个异常吗？
                    raise KeyError("no server be found")
                
                server, original_name = server_info
                
                # 调用工具
                result_future = asyncio.run_coroutine_threadsafe(server.call_tool(original_name, tool_args), loop)
                result = result_future.result()
                
                # 创建工具结果
                # tool_results.extend(self._create_tool_result(tool_id, tool_name, result.content))
                tool_results.append(id=tool_id, name=tool_name, content=result.content)
                self.logger.info(f"工具调用结果: {tool_results[-1]}")
            except Exception as e:
                self.logger.opt(exception=e).error(f"调用工具时发生错误")
                error_msg = str(e)
                tool_results.append(LLMToolResultContent(
                    tool_id if 'tool_id' in locals() else None, 
                    tool_name if 'tool_name' in locals() else "unknown", 
                    error_msg,
                    True
                ))
        
        # 创建工具结果消息
        tool_result_message = LLMChatMessage(
            role="tool",
            content=tool_results
=======
        tool_result = await self._create_tool_result(
            tool_call.id, tool_call.function.name, result.content
>>>>>>> 98864ec1
        )

        tool_result.isError = result.isError
        self.logger.info(f"工具调用结果: {tool_result}")
        return tool_result

    def execute(self) -> Dict[str, Any]:
        """
        提供MCP工具列表

        Returns:
            包含工具列表的字典
        """
        mcp_manager = self.container.resolve(MCPServerManager)
        mcp_tools = mcp_manager.get_tools()
        built_tools = []
        for tool_name, tool_info in mcp_tools.items():
            if tool_name in self.enabled_tools:
                built_tools.append(
                    Tool(
                        name=tool_name,
                        parameters=tool_info.tool_info.inputSchema,
                        description=tool_info.tool_info.description or "",
                        invokeFunc=CallableWrapper(self._call_tool)
                    )
                )
        return {
<<<<<<< HEAD
            # "updated_request": raw_input + [tool_result_message]
            "updated_request": raw_input.append(tool_result_message)
        }
    
    def _create_error_response(self, error_message: str) -> Dict[str, Any]:
        """创建错误响应"""
        error_text = LLMChatTextContent(text=error_message)
        assistant_message = LLMChatMessage(role="assistant", content=[error_text])
        
        return {
            "send_memory": [assistant_message],
            "request_body": LLMChatRequest(messages=[assistant_message])
        }
=======
            "tools": built_tools
        }

    async def _create_tool_result(self, tool_id: Optional[str], tool_name: str, content: list[types.TextContent | types.ImageContent | types.EmbeddedResource]) -> LLMToolResultContent:
        """创建工具调用结果"""
        converted_content: List[tool.TextContent | tool.MediaContent] = []
        for item in content:
            if isinstance(item, types.TextContent):
                converted_content.append(tool.TextContent(
                    text=item.text
                ))
            elif isinstance(item, types.ImageContent):
                data = b64decode(item.data)
                media_type = MediaType.from_mime(item.mimeType)
                format = item.mimeType.split("/")[1]
                media_id = await self.container.resolve(MediaManager).register_from_data(data, format=format, media_type=media_type)
                converted_content.append(tool.MediaContent(
                    media_id=media_id,
                    mime_type=item.mimeType,
                    data=data
                ))
        return LLMToolResultContent(
            id=tool_id,
            name=tool_name,
            content=converted_content
        )
>>>>>>> 98864ec1
<|MERGE_RESOLUTION|>--- conflicted
+++ resolved
@@ -1,12 +1,7 @@
-<<<<<<< HEAD
-import asyncio
-from typing import Any, Dict, List
-=======
 from base64 import b64decode
 from typing import Annotated, Any, Dict, List, Optional
 
 from mcp import types
->>>>>>> 98864ec1
 
 from kirara_ai.ioc.container import DependencyContainer
 from kirara_ai.llm.format import tool
@@ -49,62 +44,8 @@
             raise ValueError(f"找不到工具: {tool_call.function.name}")
         server, original_name = server_info
         
-        result = await server.call_tool(original_name, tool_call.function.arguments)
-        
-<<<<<<< HEAD
-        # 处理所有工具调用
-        tool_results: List[LLMToolResultContent] = []
-        # 是否考虑同时发配 call_tool任务？
-        for tool_call_info in tool_call.message.tool_calls:
-            try:
-                assert tool_call_info.function is not None
-                assert tool_call_info.function.name is not None
-                assert tool_call_info.function.arguments is not None
-                # 获取工具名称和参数
-                tool_name = tool_call_info.function.name
-                tool_args = tool_call_info.function.arguments
-                tool_id = tool_call_info.id
-                
-                self.logger.info(f"调用工具: {tool_name}, 参数: {tool_args}")
-                
-                # 获取工具对应的服务器
-                server_info = mcp_manager.get_tool_server(tool_name)
-                if not server_info:
-                    error_msg = f"找不到工具: {tool_name}"
-                    self.logger.error(error_msg)
-                    # tool_results.extend(self._create_tool_result(tool_id, tool_name, {"error": error_msg}))
-                    tool_results.append(LLMToolResultContent(id=tool_id, name=tool_name, content=error_msg, isError=True))
-                    # 这里确定不应该抛出一个异常吗？
-                    raise KeyError("no server be found")
-                
-                server, original_name = server_info
-                
-                # 调用工具
-                result_future = asyncio.run_coroutine_threadsafe(server.call_tool(original_name, tool_args), loop)
-                result = result_future.result()
-                
-                # 创建工具结果
-                # tool_results.extend(self._create_tool_result(tool_id, tool_name, result.content))
-                tool_results.append(id=tool_id, name=tool_name, content=result.content)
-                self.logger.info(f"工具调用结果: {tool_results[-1]}")
-            except Exception as e:
-                self.logger.opt(exception=e).error(f"调用工具时发生错误")
-                error_msg = str(e)
-                tool_results.append(LLMToolResultContent(
-                    tool_id if 'tool_id' in locals() else None, 
-                    tool_name if 'tool_name' in locals() else "unknown", 
-                    error_msg,
-                    True
-                ))
-        
-        # 创建工具结果消息
-        tool_result_message = LLMChatMessage(
-            role="tool",
-            content=tool_results
-=======
         tool_result = await self._create_tool_result(
             tool_call.id, tool_call.function.name, result.content
->>>>>>> 98864ec1
         )
 
         tool_result.isError = result.isError
@@ -132,21 +73,6 @@
                     )
                 )
         return {
-<<<<<<< HEAD
-            # "updated_request": raw_input + [tool_result_message]
-            "updated_request": raw_input.append(tool_result_message)
-        }
-    
-    def _create_error_response(self, error_message: str) -> Dict[str, Any]:
-        """创建错误响应"""
-        error_text = LLMChatTextContent(text=error_message)
-        assistant_message = LLMChatMessage(role="assistant", content=[error_text])
-        
-        return {
-            "send_memory": [assistant_message],
-            "request_body": LLMChatRequest(messages=[assistant_message])
-        }
-=======
             "tools": built_tools
         }
 
@@ -173,4 +99,3 @@
             name=tool_name,
             content=converted_content
         )
->>>>>>> 98864ec1
