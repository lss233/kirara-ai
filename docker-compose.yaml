version: '3.4'
services:
  mirai:
    image: lss233/mirai-http:latest
    restart: always
    environment:
      LANG: 'C.UTF-8'
    volumes:
      - ./mirai/bots:/app/bots
      - ./mirai/config:/app/config
      - ./mirai/data:/app/data
      - ./mirai/plugin-libraries:/app/plugin-libraries
      - ./mirai/libs:/app/libs
      # - ./mirai/config.json:/mirai/config.json # 如果你要修改 mcl 的设置，就解除这个注释
  chatgpt:
<<<<<<< HEAD
    image: lss233/chatgpt-mirai-qq-bot:browser-version
=======
    image: lss233/chatgpt-mirai-qq-bot:api-version
>>>>>>> 52d06faa
    restart: always
    environment:
      LANG: 'C.UTF-8'
      # GPT_ENGINE: text-davinci-003 # 如果你想使用付费模型，就解除注释
    ports:
      - 14500:14500
    volumes:
      - ./config.cfg:/app/config.cfg
<<<<<<< HEAD
      # - ./fonts:/app/fonts # 如果你想自定义字体，就解除注释
=======
      # - ./fonts:/app/fonts # 如果你想自定义字体，就解除注释
      # - ./presets:/app/presets # 如果你想自定义预设，就解除注释
>>>>>>> 52d06faa
<|MERGE_RESOLUTION|>--- conflicted
+++ resolved
@@ -13,11 +13,7 @@
       - ./mirai/libs:/app/libs
       # - ./mirai/config.json:/mirai/config.json # 如果你要修改 mcl 的设置，就解除这个注释
   chatgpt:
-<<<<<<< HEAD
     image: lss233/chatgpt-mirai-qq-bot:browser-version
-=======
-    image: lss233/chatgpt-mirai-qq-bot:api-version
->>>>>>> 52d06faa
     restart: always
     environment:
       LANG: 'C.UTF-8'
@@ -26,9 +22,5 @@
       - 14500:14500
     volumes:
       - ./config.cfg:/app/config.cfg
-<<<<<<< HEAD
       # - ./fonts:/app/fonts # 如果你想自定义字体，就解除注释
-=======
-      # - ./fonts:/app/fonts # 如果你想自定义字体，就解除注释
-      # - ./presets:/app/presets # 如果你想自定义预设，就解除注释
->>>>>>> 52d06faa
+      # - ./presets:/app/presets # 如果你想自定义预设，就解除注释