--- conflicted
+++ resolved
@@ -8,23 +8,6 @@
 from framework.llm.format.response import LLMChatResponse
 
 class ChatMemoryQuery(Block):
-<<<<<<< HEAD
-    def __init__(self, container: DependencyContainer, scope_type: Optional[str] = None):
-        inputs = {"msg": Input("msg", IMMessage, "Input message")}
-        outputs = {"memory_content": Output("memory_content", str, "memory messages")}
-        super().__init__("chat_memory_query", inputs, outputs)
-
-        self.memory_manager = container.resolve(MemoryManager)
-
-        # 如果没有指定作用域类型，使用配置中的默认值
-        if scope_type is None:
-            scope_type = self.memory_manager.config.default_scope
-
-        # 获取作用域实例
-        scope_registry = container.resolve(ScopeRegistry)
-        self.scope = scope_registry.get_scope(scope_type)
-
-=======
     name = "chat_memory_query"
     inputs = {"chat_sender": Input("chat_sender", "聊天对象", ChatSender, "要查询记忆的聊天对象")}
     outputs = {"memory_content": Output("memory_content", "记忆内容", str, "记忆内容")}
@@ -46,7 +29,6 @@
         scope_registry = self.container.resolve(ScopeRegistry)
         self.scope = scope_registry.get_scope(self.scope_type)
         
->>>>>>> bf5c8f3c
         # 获取解析器实例
         decomposer_registry = self.container.resolve(DecomposerRegistry)
         
@@ -56,26 +38,6 @@
         return {"memory_content": memory_content}
 
 class ChatMemoryStore(Block):
-<<<<<<< HEAD
-    def __init__(self, container: DependencyContainer, scope_type: str = None):
-        inputs = {
-            "user_msg": Input("user_msg", IMMessage, "User message"),
-            "llm_resp": Input("llm_resp", LLMChatResponse, "LLM response message")
-        }
-        outputs = {}
-        super().__init__("chat_memory_store", inputs, outputs)
-
-        self.memory_manager = container.resolve(MemoryManager)
-
-        # 如果没有指定作用域类型，使用配置中的默认值
-        if scope_type is None:
-            scope_type = self.memory_manager.config.default_scope
-
-        # 获取作用域实例
-        scope_registry = container.resolve(ScopeRegistry)
-        self.scope = scope_registry.get_scope(scope_type)
-
-=======
     name = "chat_memory_store"
 
     inputs = {
@@ -100,58 +62,9 @@
         scope_registry = self.container.resolve(ScopeRegistry)
         self.scope = scope_registry.get_scope(self.scope_type)
         
->>>>>>> bf5c8f3c
         # 获取组合器实例
         composer_registry = self.container.resolve(ComposerRegistry)
         self.composer = composer_registry.get_composer("default")
-<<<<<<< HEAD
-
-    def execute(self, user_msg: IMMessage, llm_resp: LLMChatResponse) -> Dict[str, Any]:
-        # 存储用户消息
-        user_entry = self.composer.compose(user_msg)
-        self.memory_manager.store(self.scope, user_entry)
-
-        # 存储LLM响应
-        llm_entry = self.composer.compose(llm_resp)
-        self.memory_manager.store(self.scope, llm_entry)
-
-        return {}
-class ChatMemoryDirectStore(Block):
-    name = "chat_memory_store"
-
-    inputs = {
-        "user_msg": Input("user_msg", IMMessage, "User message")
-    }
-    outputs = {}
-    container: DependencyContainer
-
-    def __init__(self, scope_type: Optional[str] = None):
-        self.scope_type = scope_type
-
-    def execute(self, user_msg: IMMessage) -> Dict[str, Any]:
-        self.memory_manager = self.container.resolve(MemoryManager)
-
-
-        # 如果没有指定作用域类型，使用配置中的默认值
-        if self.scope_type is None:
-            self.scope_type = self.memory_manager.config.default_scope
-
-        # 获取作用域实例
-        scope_registry = self.container.resolve(ScopeRegistry)
-        self.scope = scope_registry.get_scope(self.scope_type)
-
-        # 获取组合器实例
-        composer_registry = self.container.resolve(ComposerRegistry)
-        self.composer = composer_registry.get_composer("default")
-
-        # 存储用户消息和LLM响应
-        composed_messages = [user_msg]
-        print(composed_messages)
-        memory_entries = self.composer.compose(user_msg.sender, composed_messages)
-        self.memory_manager.store(self.scope, memory_entries)
-
-        return {}
-=======
         
         # 存储用户消息和LLM响应
         composed_messages = [user_msg]
@@ -161,5 +74,4 @@
         memory_entries = self.composer.compose(user_msg.sender, composed_messages)
         self.memory_manager.store(self.scope, memory_entries)
         
-        return {} 
->>>>>>> bf5c8f3c
+        return {} 