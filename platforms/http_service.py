<<<<<<< HEAD
from graia.ariadne.message.chain import MessageChain
from graia.ariadne.message.element import Image
from graia.ariadne.message.element import Plain
from loguru import logger
from quart import Quart, request, jsonify
=======
import json
import threading
import time
import asyncio

from graia.ariadne.message.chain import MessageChain
from graia.ariadne.message.element import Image, Voice
from graia.ariadne.message.element import Plain
from loguru import logger
from quart import Quart, request
>>>>>>> 55dbe5c3

from constants import config
from universal import handle_message

app = Quart(__name__)

lock = threading.Lock()

request_dic = {}

RESPONSE_SUCCESS = "SUCCESS"
RESPONSE_FAILED = "FAILED"
RESPONSE_DONE = "DONE"


class BotRequest:
    def __init__(self, session_id, username, message, request_time):
        self.session_id: str = session_id
        self.username: str = username
        self.message: str = message
        self.result: ResponseResult = ResponseResult()
        self.request_time = request_time
        self.done: bool = False
        """请求是否处理完毕"""

    def set_result_status(self, result_status):
        if not self.result:
            self.result = ResponseResult()
        self.result.result_status = result_status

    def append_result(self, result_type, result):
        with lock:
            if result_type == "message":
                self.result.message.append(result)
            elif result_type == "voice":
                self.result.voice.append(result)
            elif result_type == "image":
                self.result.image.append(result)


class ResponseResult:
    def __init__(self, message=None, voice=None, image=None, result_status=RESPONSE_SUCCESS):
        self.result_status = result_status
        self.message = self._ensure_list(message)
        self.voice = self._ensure_list(voice)
        self.image = self._ensure_list(image)

    def _ensure_list(self, value):
        if value is None:
            return []
        elif isinstance(value, list):
            return value
        else:
            return [value]

    def is_empty(self):
        return not self.message and not self.voice and not self.image

    def pop_all(self):
        with lock:
            self.message = []
            self.voice = []
            self.image = []

    def to_json(self):
        return json.dumps({
            'result': self.result_status,
            'message': self.message,
            'voice': self.voice,
            'image': self.image
        })


async def process_request(bot_request: BotRequest):
    async def response(msg):
        logger.info(f"Got response msg -> {type(msg)} -> {msg}")
        _resp = msg
        if not isinstance(msg, MessageChain):
            _resp = MessageChain(msg)
        for ele in _resp:
            if isinstance(ele, Plain) and str(ele):
<<<<<<< HEAD
                bot_request.append_result_message(str(ele))
=======
                bot_request.append_result("message", str(ele))
>>>>>>> 55dbe5c3
            elif isinstance(ele, Image):
                bot_request.append_result("image", f"data:image/png;base64,{ele.base64}")
            elif isinstance(ele, Voice):
                # mp3
                bot_request.append_result("voice", f"data:audio/mpeg;base64,{ele.base64}")
            else:
                logger.warning(f"Unsupported message -> {type(ele)} -> {str(ele)}")
<<<<<<< HEAD
                bot_request.append_result_message(str(ele))

    await handle_message(
        response,
        bot_request.session_id,
        bot_request.message,
        nickname=bot_request.username
    )
=======
                bot_request.append_result("message", str(ele))
    logger.debug(f"Start to process bot request {bot_request.request_time}.")
    if bot_request.message is None or not str(bot_request.message).strip():
        await response("message 不能为空!")
        bot_request.set_result_status(RESPONSE_FAILED)
    else:
        await handle_message(
            response,
            bot_request.session_id,
            bot_request.message,
            nickname=bot_request.username
        )
        bot_request.set_result_status(RESPONSE_DONE)
    bot_request.done = True
    logger.debug(f"Bot request {bot_request.request_time} done.")
>>>>>>> 55dbe5c3


@app.route('/v1/chat', methods=['POST'])
async def v1_chat():
    """同步请求，等待处理完毕返回结果"""
    data = await request.get_json()
    bot_request = construct_bot_request(data)
    await process_request(bot_request)
    # Return the result as JSON
    return bot_request.result.to_json()


@app.route('/v2/chat', methods=['POST'])
async def v2_chat():
    """异步请求，立即返回，通过/v2/chat/response获取内容"""
    data = await request.get_json()
    bot_request = construct_bot_request(data)
    asyncio.create_task(process_request(bot_request))
    request_dic[bot_request.request_time] = bot_request
    # Return the result time as request_id
    return bot_request.request_time


@app.route('/v2/chat/response', methods=['GET'])
async def v2_chat_response():
    """异步请求时，配合/v2/chat获取内容"""
    request_id = request.args.get("request_id")
    bot_request: BotRequest = request_dic.get(request_id, None)
    if bot_request is None:
        return ResponseResult(message="没有更多了！", result_status=RESPONSE_FAILED).to_json()
    response = bot_request.result.to_json()
    if bot_request.done:
        request_dic.pop(request_id)
    else:
        bot_request.result.pop_all()
    logger.debug(f"Bot request {request_id} response -> \n{response}")
    return response


def clear_request_dict():
    logger.debug("Watch and clean request_dic.")
    while True:
        now = time.time()
        keys_to_delete = []
        for key, bot_request in request_dic.items():
            if now - int(key)/1000 > 600:
                logger.debug(f"Remove time out request -> {key}|{bot_request.session_id}|{bot_request.username}"
                             f"|{bot_request.message}")
                keys_to_delete.append(key)
        for key in keys_to_delete:
            request_dic.pop(key)
        time.sleep(60)


def construct_bot_request(data):
    session_id = data.get('session_id') or "friend-default_session"
    username = data.get('username') or "某人"
    message = data.get('message')
    logger.info(f"Get message from {session_id}[{username}]:\n{message}")
<<<<<<< HEAD
    if message is None or not str(message).strip():
        return '{"message": "message 不能为空！"}'
    # Create a new BotRequest object and add it to the queue
    bot_request = BotRequest(session_id, username, message)
    await process_request(bot_request)
    # Return the result as JSON
    return jsonify(bot_request.result)
=======
    with lock:
        bot_request = BotRequest(session_id, username, message, str(int(time.time() * 1000)))
    return bot_request
>>>>>>> 55dbe5c3


async def start_task():
    """|coro|
    以异步方式启动
    """
    threading.Thread(target=clear_request_dict).start()
    return await app.run_task(host=config.http.host, port=config.http.port, debug=config.http.debug)<|MERGE_RESOLUTION|>--- conflicted
+++ resolved
@@ -1,10 +1,3 @@
-<<<<<<< HEAD
-from graia.ariadne.message.chain import MessageChain
-from graia.ariadne.message.element import Image
-from graia.ariadne.message.element import Plain
-from loguru import logger
-from quart import Quart, request, jsonify
-=======
 import json
 import threading
 import time
@@ -15,7 +8,6 @@
 from graia.ariadne.message.element import Plain
 from loguru import logger
 from quart import Quart, request
->>>>>>> 55dbe5c3
 
 from constants import config
 from universal import handle_message
@@ -97,11 +89,7 @@
             _resp = MessageChain(msg)
         for ele in _resp:
             if isinstance(ele, Plain) and str(ele):
-<<<<<<< HEAD
-                bot_request.append_result_message(str(ele))
-=======
                 bot_request.append_result("message", str(ele))
->>>>>>> 55dbe5c3
             elif isinstance(ele, Image):
                 bot_request.append_result("image", f"data:image/png;base64,{ele.base64}")
             elif isinstance(ele, Voice):
@@ -109,16 +97,6 @@
                 bot_request.append_result("voice", f"data:audio/mpeg;base64,{ele.base64}")
             else:
                 logger.warning(f"Unsupported message -> {type(ele)} -> {str(ele)}")
-<<<<<<< HEAD
-                bot_request.append_result_message(str(ele))
-
-    await handle_message(
-        response,
-        bot_request.session_id,
-        bot_request.message,
-        nickname=bot_request.username
-    )
-=======
                 bot_request.append_result("message", str(ele))
     logger.debug(f"Start to process bot request {bot_request.request_time}.")
     if bot_request.message is None or not str(bot_request.message).strip():
@@ -134,7 +112,6 @@
         bot_request.set_result_status(RESPONSE_DONE)
     bot_request.done = True
     logger.debug(f"Bot request {bot_request.request_time} done.")
->>>>>>> 55dbe5c3
 
 
 @app.route('/v1/chat', methods=['POST'])
@@ -194,19 +171,9 @@
     username = data.get('username') or "某人"
     message = data.get('message')
     logger.info(f"Get message from {session_id}[{username}]:\n{message}")
-<<<<<<< HEAD
-    if message is None or not str(message).strip():
-        return '{"message": "message 不能为空！"}'
-    # Create a new BotRequest object and add it to the queue
-    bot_request = BotRequest(session_id, username, message)
-    await process_request(bot_request)
-    # Return the result as JSON
-    return jsonify(bot_request.result)
-=======
     with lock:
         bot_request = BotRequest(session_id, username, message, str(int(time.time() * 1000)))
     return bot_request
->>>>>>> 55dbe5c3
 
 
 async def start_task():
