--- conflicted
+++ resolved
@@ -1,7 +1,4 @@
-<<<<<<< HEAD
-=======
 import time
->>>>>>> 5c9357e0
 import openai
 from graia.ariadne.message.chain import MessageChain
 from graia.ariadne.message.element import Image, Plain, Voice
@@ -59,13 +56,8 @@
 
 async def on_check_presets_list(update: Update, context: ContextTypes.DEFAULT_TYPE):
     if (
-<<<<<<< HEAD
-        config.presets.hide
-        and update.message.from_user.id != config.telegram.manager_chat
-=======
             config.presets.hide
             and update.message.from_user.id != config.telegram.manager_chat
->>>>>>> 5c9357e0
     ):
         return await update.message.reply_text("您没有权限执行这个操作")
     for keyword, path in config.presets.keywords.items():
